# Change Log
All notable changes to this project will be documented in this file, following the suggestions of [Keep a CHANGELOG](http://keepachangelog.com/). This project adheres to [Semantic Versioning](http://semver.org/) for its most widely used - and defacto - public interfaces.

Note that since we don't clearly distinguish between a public and private interfaces there will be changes in non-major versions that are potentially breaking. If we make breaking changes to less used interfaces we will highlight it in here.


## [Unreleased]

- Fix defaultAttribs handling in Canvas3DContext.fromCanvas
- Add custom labels to Confal pyramids
- Improve naming of some internal types in Confal pyramids extension coordinate
- Add example mmCIF file with categories necessary to display Confal pyramids
<<<<<<< HEAD
- Add ``fov`` (Field of View) Canvas3D parameter
- Add ``sceneRadiusFactor`` Canvas3D parameter
- Add background pass (skybox, image, horizontal/radial gradient)
    - Set simple-settings presets via ``PluginConfig.Background.Styles``
    - Example presets in new backgrounds extension
    - Load skybox/image from URL or File (saved in session)
    - Opacity, saturation, lightness controls for skybox/image
    - Coverage (viewport or canvas) controls for image/gradient
- [Breaking] ``AssetManager`` needs to be passed to various graphics related classes
=======
- Change the lookup logic of NtC steps from residues
- Add support for download of gzipped files
>>>>>>> 04c06db0

## [v3.13.0] - 2022-07-24

- Fix: only update camera state if manualReset is off (#494)
- Improve handling principal axes of points in a plane
- Add 'material' annotation support for textures
- More effort to avoid using ``flat`` qualifier in shaders: add ``dVaryingGroup``
- Enable ``immediateUpdate`` for iso level in isosurface and volume streaming controls
- Add support to download CCD from configurable URL

## [v3.12.1] - 2022-07-20

- Fix plugin behavior dispose logic to correctly unsubscribe observables.

## [v3.12.0] - 2022-07-17

- Add ``colorMarker`` option to Renderer. This disables the highlight and select marker at a shader level for faster rendering of large scenes in some cases.
- Bind shared textures only once per pass, not for each render item
- Fix missing 'material' annotation for some uniforms, causing unnecessary uniform updates
- Remove use of ``isnan`` in impostor shaders, not needed and causing slowdown
- Avoid using ``flat`` qualifier in shaders, causing slowdown
- Improve CellPack's ``adjustStyle`` option (disable ``colorMarker``, set component options, enable marking w/o ghost)
- Scan all entities when looking for ``struct_conn`` entries (fixes issue when the same ``label_asym_id`` is used in more than one entity)

## [v3.11.0] - 2022-07-04

- Add ``instanceGranularity`` option for marker, transparency, clipping, overpaint, substance data to save memory
- CellPack extension tweaks
    - Use instancing to create DNA/RNA curves to save memory
    - Enable ``instanceGranularity`` by default
    - Add ``adjustStyle`` option to LoadCellPackModel action (stylized, no multi-sample, no far clipping, chain picking)
- Structure Superposition now respects pivot's coordinate system

## [v3.10.2] - 2022-06-26

- Fix superfluous shader varying
- Improve use of gl_VertexID when possible

## [v3.10.1] - 2022-06-26

- Fix groupCount when updating TextureMesh-based visuals

## [v3.10.0] - 2022-06-24

- Add support for Glycam saccharide names
- Add ``PluginConfig.Viewport.ShowTrajectoryControls`` config option

## [v3.9.1] - 2022-06-19

- Fix missing ``super.componentWillUnmount()`` calls (@simeonborko)
- Fix missing ``uGroupCount`` update for visuals
- Fix missing aromatic bond display

## [v3.9.0] - 2022-05-30

- Improve picking by using drawbuffers (when available) to reduce number of drawcalls
- GPU timing support
    - Add ``timing-mode`` Viewer GET param
    - Add support for webgl timer queries
    - Add timer marks around GPU render & compute operations
- Volume Server CIF: Add check that a data block contains volume data before parsing
- Fix ``Scene.clear`` not clearing primitives & volumes arrays (@JonStargaryen)
- Fix rendering volumes when wboit is switched off and postprocessing is enabled

## [v3.8.2] - 2022-05-22

- Fix ``Scene.opacityAverage`` not taking xray shaded into account

## [v3.8.1] - 2022-05-14

- Fix issues with marking camera/handle helper (#433)
- Fix issues with array uniforms when running with headless-gl
- Fix Polymer Chain Instance coloring
- Improve performance of scene marker/opacity average calculation

## [v3.8.0] - 2022-04-30

- Add support for outlines around transparent objects
- Improve per-group transparency when wboit is switched off
- Improve ``ColorTheme`` typing with ``ColorType`` generic.
    - Defaults to ``ColorTypeLocation``
    - Set when using ``ColorTypeDirect`` or ``ColorTypeGrid``
- Fix case handling of ``struct_conf`` mmCIF enumeration field (#425)
- Fix ``allowTransparentBackfaces`` for per-group transparency
- Fix ``FormatRegistry.isApplicable`` returning true for unregistered formats
- Fix: handle building of ``GridLookup3D`` with zero cell size
- Fix ``ignoreLight`` for direct-volume rendering with webgl1
- Fix (non-black) outlines when using transparent background

## [v3.7.0] - 2022-04-13

- Fix ``xrayShaded`` for texture-mesh geometries
- [Breaking] Change ``allowTransparentBackfaces`` to ``transparentBackfaces`` with options ``off``, ``on``, ``opaque``. This was only added in 3.6.0, so allowing a breaking change here.
    - ``off``: don't show (default)
    - ``on``: show with transparency
    - ``opaque``: show fully opaque
- Add option to disable file drop overlay.

## [v3.6.2] - 2022-04-05

- ModelServer ligand queries: fixes for alternate locations, additional atoms & UNL ligand
- React 18 friendly ``useBehavior`` hook.

## [v3.6.1] - 2022-04-03

- Fix React18 related UI regressions.

## [v3.6.0] - 2022-04-03

- Check that model and coordinates have same element count when creating a trajectory
- Fix aromatic rings assignment: do not mix flags and planarity test
- Improve bonds assignment of coarse grained models: check for IndexPairBonds and exhaustive StructConn
- Fix unit mapping in bondedAtomicPairs MolScript query
- Improve pdb parsing: handle non unique atom and chain names (fixes #156)
- Fix volume streaming for entries with multiple contour lists
- Add ``allowTransparentBackfaces`` parameter to support double-sided rendering of transparent geometries
- Fix handling of case insensitive mmCIF enumeration fields (including entity.type)
- Fix ``disable-wboit`` Viewer GET param
- Add support for React 18.
    - Used by importing ``createPluginUI`` from ``mol-plugin-ui/react18``;
    - In Mol* 4.0, React 18 will become the default option.

## [v3.5.0] - 2022-03-25

- Fix issues with bounding-sphere & color-smoothing (mostly for small geometries)
- Support BCIF => CIF conversion in ``cif2bcif`` CLI tool

## [v3.4.0] - 2022-03-13

- Fix handling of mmcif with empty ``label_*`` fields
- Improve saccharide detection (compare against list from CCD)
- Fix legend label of hydrophobicity color theme
- Add ``LoadTrajectory`` action
- Add ``CustomImportControls`` to left panel
- Add Zenodo import extension (load structures, trajectories, volumes, and zip files)
- Fix loading of some compressed files within sessions
- Fix wrong element assignment for atoms with Charmm ion names
- Fix handling of empty symmetry cell data
- Add support for ``trr`` and ``nctraj`` coordinates files
- Add support for ``prmtop`` and ``top`` topology files

## [v3.3.1] - 2022-02-27

- Fix issue with unit boundary reuse (do at visual level instead)
- Add option to ignore ions for inter-unit bond computation

## [v3.3.0] - 2022-02-27

- Fix parsing contour-level from emdb v3 header files
- Fix invalid CSS (#376)
- Fix "texture not renderable" & "texture not bound" warnings (#319)
- Fix visual for bonds between two aromatic rings
- Fix visual for delocalized bonds (parsed from mmcif and mol2)
- Fix ring computation algorithm
- Add ``UnitResonance`` property with info about delocalized triplets
- Resolve marking in main renderer loop to improve overall performance
- Use ``throttleTime`` instead of ``debounceTime`` in sequence viewer for better responsiveness
- Change line geometry default ``scaleFactor`` to 2 (3 is too big after fixing line rendering)
- Trajectory animation performance improvements
    - Reuse ``Model.CoarseGrained`` for coordinate trajectories
    - Avoid calculating ``InterUnitBonds`` when ``Structure.parent`` ones are empty
    - Reuse unit boundary if sphere has not changed too much
    - Don't show 'inter-bond' and 'element-cross' visuals in line representations of polymerAndLigand preset
- Fix additional mononucleotides detected as polymer components
- Fix and improve ``canRemap`` handling in ``IntraUnitBonds``
- Reuse occlusion for secondary passes during multi-sampling
- Check if marking passes are needed before doing them
- Add ``resolutionScale`` parameter to allow trading quality of occlusion for performance

## [v3.2.0] - 2022-02-17

- Rename "best database mapping" to "SIFTS Mapping"
- Add schema and export support for ``atom_site.pdbx_sifts_xref_*`` fields
- Add schema export support for ``atom_site.pdbx_label_index`` field
- Add `traceOnly` parameter to chain/UniProt-based structure alignment
- Store ``IndexPairBonds`` as a dynamic property.

## [v3.1.0] - 2022-02-06

- Fix ``xrayShaded`` & ``ignoreLight`` params not working at the same time
- Add ``ignoreLight`` to component params
- Tweaks for cleaner default representation style
    - Cartoon: use ``nucleotide-ring`` instead of ``nucleotide-block``
    - Focus: use ``xrayShaded`` instead of opacity; adjust target size; don't show non-covalent interactions twice
- Fix representation preset side effects (changing post-processing parameters, see #363)
- Add Quick Styles panel (default, illustrative, stylized)
- Fix exported structure missing secondary-structure categories (#364)
- Fix volume streaming error message: distinguish between missing data and server error (#364)

## [v3.0.2] - 2022-01-30

- Fix color smoothing of elongated structures (by fixing ``Sphere.expand`` for spheres with highly directional extrema)
- Fix entity label not displayed when multiple instances of the same entity are highlighted
- Fix empty elements created in ``StructureElement.Loci.extendToAllInstances``
- Measurement options tweaks (allow larger ``textSize``; make ``customText`` essential)
- Fix visual visibility sync edge case when changing state snapshots

## [v3.0.1] - 2022-01-27

- Fix marking pass not working with ``transparentBackground``
- Fix pdbe xray maps url not https
- Fix entity-id color theme broken for non-IHM models
- Improve/fix marking of ``InteractionsInterUnitVisual`` (mark when all contact-feature members are given)
- Add missing "entity-id" and "enity-source" options for carbon coloring to "element-symbol" color theme
- Fix VolumeServer/query CLI
- Support automatic iso-value adjustment for VolumeServer data in ``Viewer.loadVolumeFromUrl``
- Emit drag event whenever started within viewport (not only for non-empty loci)

## [v3.0.0] - 2022-01-23

- Assembly handling tweaks:
    - Do not include suffix for "identity assembly operators"
    - Do not include assembly-related categories to export if the structure was composed from an assembly
    - Special case for ``structAsymMap`` if Mol* asym id operator mapping is present
- Support for opening ZIP files with multiple entries
- Add Model Export extension
- Bugfix: Automatically treat empty string as "non-present" value in BinaryCIF writer.
- Fix coarse model support in entity-id color theme
- Fix marking of carbohydrate visuals (whole chain could get marked instead of single residue)
- Add custom colors to "element-symbol", "molecule-type", "residue-name", and "secondary-structure" themes
- Support/bugfixes for ``atom_site.pdbx_sifts_xref`` categories
- Improve/fix marking of ``InteractionsIntraUnitVisual`` (mark when all contact-feature members are given)

## [v3.0.0-dev.10] - 2022-01-17

- Fix ``getOperatorsForIndex``
- Pass animation info (current frame & count) to state animations
    - Fix camera stutter for "camera spin" animation
- Add formal charge parsing support for MOL/SDF files (thanks @ptourlas)
- [Breaking] Cleaner looking ``MembraneOrientationVisuals`` defaults
- [Breaking] Add rock animation to trackball controls
    - Add ``animate`` to ``TrackballControlsParams``, remove ``spin`` and ``spinSpeed``
    - Add ``animate`` to ``SimpleSettingsParams``, remove ``spin``
- Add "camera rock" state animation
- Add support for custom colors to "molecule-type" theme
- [Breaking] Add style parameter to "illustrative" color theme
    - Defaults to "entity-id" style instead of "chain-id"
- Add "illustrative" representation preset

## [v3.0.0-dev.9] - 2022-01-09

- Add PDBj as a ``pdb-provider`` option
- Move Viewer APP to a separate file to allow use without importing light theme & index.html
- Add symmetry support for mol2 files (only spacegroup setting 1)
- Fix mol2 files element symbol assignment
- Improve bond assignment from ``IndexPairBonds``
    - Add ``key`` field for mapping to source data
    - Fix assignment of bonds with unphysical length
- Fix label/stats of single atom selection in multi-chain units

## [v3.0.0-dev.8] - 2021-12-31

- Add ``PluginFeatureDetection`` and disable WBOIT in Safari 15.
- Add ``disable-wboit`` Viewer GET param
- Add ``prefer-webgl1`` Viewer GET param
- [Breaking] Refactor direct-volume rendering
    - Remove isosurface render-mode (use GPU MC instead)
    - Move coloring into theme (like for other geometries/renderables)
        - Add ``direct`` color type
        - Remove color from transfer-function (now only alpha)
        - Add direct-volume color theme support
        - Add volume-value color theme
- [Breaking] Use size theme in molecular/gaussian surface & label representations
    - This is breaking because it was hardcoded to ``physical`` internally but the repr size theme default was ``uniform`` (now ``physical``)

## [v3.0.0-dev.7] - 2021-12-20

- Reduce number of created programs/shaders
    - Support specifying variants when creating graphics render-items
    - Change double-side shader param from define to uniform
    - Remove dMarkerType shader define (use uMarker as needed)
    - Support to ignore defines depending on the shader variant
    - Combine pickObject/pickInstance/pickGroup shader variants into one
    - Combine markingDepth/markingMask shader variants into one
    - Correctly set shader define flags for overpaint, transparency, substance, clipping
- [Breaking] Add per-object clip rendering properties (variant/objects)
    - ``SimpleSettingsParams.clipping.variant/objects`` and ``RendererParams.clip`` were removed

## [v3.0.0-dev.6] - 2021-12-19

- Enable temporal multi-sampling by default
    - Fix flickering during marking with camera at rest
- Enable ``aromaticBonds`` in structure representations by default
- Add ``PluginConfig.Structure.DefaultRepresentationPreset``
- Add ModelArchive support
    - schema extensions (e.g., AlphaFold uses it for the pLDDT score)
    - ModelArchive option in DownloadStructure action
    - ``model-archive`` GET parameter for Viewer app
    - ``Viewer.loadModelArchive`` method
- Improve support for loading AlphaFold structures
    - Automatic coloring by pLDDT
    - AlphaFold DB option in DownloadStructure action
    - ``afdb`` GET parameter for Viewer app
    - ``Viewer.loadAlphaFoldDb`` method
- Add QualityAssessment extension (using data from ma_qa_metric_local mmcif category)
    - pLDDT & qmean score: coloring, repr presets, molql symbol, loci labels (including avg for mutli-residue selections)
    - pLDDT: selection query
- Warn about erroneous symmetry operator matrix (instead of throwing an error)
- Added ``createPluginUI`` to ``mol-plugin-ui``
    - Support ``onBeforeUIRender`` to make sure initial UI works with custom presets and similar features.
- [Breaking] Removed ``createPlugin`` and ``createPluginAsync`` from ``mol-plugin-ui``
    - Please use ``createPluginUI`` instead
- Improve aromatic bonds handling
    - Don't detect aromatic bonds for rings < 5 atoms based on planarity
    - Prefer atoms in aromatic rings as bond reference positions

## [v3.0.0-dev.5] - 2021-12-16

- Fix initial camera reset not triggering for some entries.

## [v3.0.0-dev.4] - 2021-12-14

- Add ``bumpiness`` (per-object and per-group), ``bumpFrequency`` & ``bumpAmplitude`` (per-object) render parameters (#299)
- Change ``label`` representation defaults: Use text border instead of rectangle background
- Add outline color option to renderer
- Fix false positives in Model.isFromPdbArchive
- Add drag and drop support for loading any file, including multiple at once
    - If there are session files (.molx or .molj) among the dropped files, only the first session will be loaded
- Add drag and drop overlay
- Safari 15.1 - 15.3 WebGL 2 support workaround
- [Breaking] Move ``react`` and ``react-dom`` to ``peerDependencies``. This might break some builds.

## [v3.0.0-dev.3] - 2021-12-4

- Fix OBJ and USDZ export

## [v3.0.0-dev.2] - 2021-12-1

- Do not include tests and source maps in NPM package

## [v3.0.0-dev.0] - 2021-11-28

- Add multiple lights support (with color, intensity, and direction parameters)
- [Breaking] Add per-object material rendering properties
    - ``SimpleSettingsParams.lighting.renderStyle`` and ``RendererParams.style`` were removed
- Add substance theme with per-group material rendering properties
- ``StructureComponentManager.Options`` state saving support
- ``ParamDefinition.Group.presets`` support

## [v2.4.1] - 2021-11-28

- Fix: allow atoms in aromatic rings to do hydrogen bonds

## [v2.4.0] - 2021-11-25

- Fix secondary-structure property handling
    - StructureElement.Property was incorrectly resolving type & key
    - StructureSelectionQuery helpers 'helix' & 'beta' were not ensuring property availability
- Re-enable VAO with better workaround (bind null elements buffer before deleting)
- Add ``Representation.geometryVersion`` (increments whenever the geometry of any of its visuals changes)
- Add support for grid-based smoothing of Overpaint and Transparency visual state for surfaces

## [v2.3.9] - 2021-11-20

- Workaround: switch off VAO support for now

## [v2.3.8] - 2021-11-20

- Fix double canvas context creation (in plugin context)
- Fix unused vertex attribute handling (track which are used, disable the rest)
- Workaround for VAO issue in Chrome 96 (can cause WebGL to crash on geometry updates)

## [v2.3.7] - 2021-11-15

- Added ``ViewerOptions.collapseRightPanel``
- Added ``Viewer.loadTrajectory`` to support loading "composed" trajectories (e.g. from gro + xtc)
- Fix: handle parent in Structure.remapModel
- Add ``rounded`` and ``square`` helix profile options to Cartoon representation (in addition to the default ``elliptical``)

## [v2.3.6] - 2021-11-8

- Add additional measurement controls: orientation (box, axes, ellipsoid) & plane (best fit)
- Improve aromatic bond visuals (add ``aromaticScale``, ``aromaticSpacing``, ``aromaticDashCount`` params)
- [Breaking] Change ``adjustCylinderLength`` default to ``false`` (set to true for focus representation)
- Fix marker highlight color overriding select color
- CellPack extension update
    - add binary model support
    - add compartment (including membrane) geometry support
    - add latest mycoplasma model example
- Prefer WebGL1 in Safari 15.1.

## [v2.3.5] - 2021-10-19

- Fix sequence viewer for PDB files with COMPND record and multichain entities.
- Fix index pair bonds order assignment

## [v2.3.4] - 2021-10-12

- Fix pickScale not taken into account in line/point shader
- Add pixel-scale, pick-scale & pick-padding GET params to Viewer app
- Fix selecting bonds not adding their atoms in selection manager
- Add ``preferAtoms`` option to SelectLoci/HighlightLoci behaviors
- Make the implicit atoms of bond visuals pickable
    - Add ``preferAtomPixelPadding`` to Canvas3dInteractionHelper
- Add points & crosses visuals to Line representation
- Add ``pickPadding`` config option (look around in case target pixel is empty)
- Add ``multipleBonds`` param to bond visuals with options: off, symmetric, offset
- Fix ``argparse`` config in servers.

## [v2.3.3] - 2021-10-01

- Fix direct volume shader

## [v2.3.2] - 2021-10-01

- Prefer WebGL1 on iOS devices until WebGL2 support has stabilized.

## [v2.3.1] - 2021-09-28

- Add Charmm saccharide names
- Treat missing occupancy column as occupancy of 1
- Fix line shader not accounting for aspect ratio
- [Breaking] Fix point repr & shader
    - Was unusable with ``wboit``
    - Replaced ``pointFilledCircle`` & ``pointEdgeBleach`` params by ``pointStyle`` (square, circle, fuzzy)
    - Set ``pointSizeAttenuation`` to false by default
    - Set ``sizeTheme`` to ``uniform`` by default
- Add ``markerPriority`` option to Renderer (useful in combination with edges of marking pass)
- Add support support for ``chem_comp_bond`` and ``struct_conn`` categories (fixes ModelServer behavior where these categories should have been present)
- Model and VolumeServer: fix argparse config

## [v2.3.0] - 2021-09-06

- Take include/exclude flags into account when displaying aromatic bonds
- Improve marking performance
    - Avoid unnecessary draw calls/ui updates when marking
    - Check if loci is superset of visual
    - Check if loci overlaps with unit visual
    - Ensure ``Interval`` is used for ranges instead of ``SortedArray``
    - Add uniform marker type
    - Special case for reversing previous mark
- Add optional marking pass
    - Outlines visible and hidden parts of highlighted/selected groups
    - Add highlightStrength/selectStrength renderer params

## [v2.2.3] - 2021-08-25

- Add ``invertCantorPairing`` helper function
- Add ``Mesh`` processing helper ``.smoothEdges``
- Smooth border of molecular-surface with ``includeParent`` enabled
- Hide ``includeParent`` option from gaussian-surface visuals (not particularly useful)
- Improved ``StructureElement.Loci.size`` performance (for marking large cellpack models)
- Fix new ``TransformData`` issues (camera/bounding helper not showing up)
- Improve marking performance (avoid superfluous calls to ``StructureElement.Loci.isWholeStructure``)

## [v2.2.2] - 2021-08-11

- Fix ``TransformData`` issues [#133](https://github.com/molstar/molstar/issues/133)
- Fix ``mol-script`` query compiler const expression recognition.

## [v2.2.1] - 2021-08-02

- Add surrounding atoms (5 Angstrom) structure selection query
- [Breaking] Add maxDistance prop to ``IndexPairBonds``
- Fix coordinateSystem not handled in ``Structure.asParent``
- Add ``dynamicBonds`` to ``Structure`` props (force re-calc on model change)
    - Expose as optional param in root structure transform helper
- Add overpaint support to geometry exporters
- ``InputObserver`` improvements
  - normalize wheel speed across browsers/platforms
  - support Safari gestures (used by ``TrackballControls``)
  - ``PinchInput.fractionDelta`` and use it in ``TrackballControls``

## [v2.2.0] - 2021-07-31

- Add ``tubularHelices`` parameter to Cartoon representation
- Add ``SdfFormat`` and update SDF parser to be able to parse data headers according to spec (hopefully :)) #230
- Fix mononucleotides detected as polymer components (#229)
- Set default outline scale back to 1
- Improved DCD reader cell angle handling (interpret near 0 angles as 90 deg)
- Handle more residue/atom names commonly used in force-fields
- Add USDZ support to ``geo-export`` extension.
- Fix ``includeParent`` support for multi-instance bond visuals.
- Add ``operator`` Loci granularity, selecting everything with the same operator name.
- Prefer ``_label_seq_id`` fields in secondary structure assignment.
- Support new EMDB API (https://www.ebi.ac.uk/emdb/api/entry/map/[EMBD-ID]) for EM volume contour levels.
- ``Canvas3D`` tweaks:
    - Update ``forceDraw`` logic.
    - Ensure the scene is re-rendered when viewport size changes.
    - Support ``noDraw`` mode in ``PluginAnimationLoop``.

## [v2.1.0] - 2021-07-05

- Add parameter for to display aromatic bonds as dashes next to solid cylinder/line.
- Add backbone representation
- Fix outline in orthographic mode and set default scale to 2.

## [v2.0.7] - 2021-06-23

- Add ability to specify ``volumeIndex`` in ``Viewer.loadVolumeFromUrl`` to better support Volume Server inputs.
- Support in-place reordering for trajectory ``Frame.x/y/z`` arrays for better memory efficiency.
- Fixed text CIF encoder edge cases (most notably single whitespace not being escaped).

## [v2.0.6] - 2021-06-01

- Add glTF (GLB) and STL support to ``geo-export`` extension.
- Protein crosslink improvements
    - Change O-S bond distance to allow for NOS bridges (doi:10.1038/s41586-021-03513-3)
    - Added NOS-bridges query & improved disulfide-bridges query
- Fix #178: ``IndexPairBonds`` for non-single residue structures (bug due to atom reordering).
- Add volumetric color smoothing for MolecularSurface and GaussianSurface representations (#173)
- Fix nested 3d grid lookup that caused results being overwritten in non-covalent interactions computation.
- Basic implementation of ``BestDatabaseSequenceMapping`` (parse from CIF, color theme, superposition).
- Add atom id ranges support to Selection UI.

## [v2.0.5] - 2021-04-26

- Ability to pass ``Canvas3DContext`` to ``PluginContext.fromCanvas``.
- Relative frame support for ``Canvas3D`` viewport.
- Fix bug in screenshot copy UI.
- Add ability to select residues from a list of identifiers to the Selection UI.
- Fix SSAO bugs when used with ``Canvas3D`` viewport.
- Support for  full pausing (no draw) rendering: ``Canvas3D.pause(true)``.
- Add ``MeshBuilder.addMesh``.
- Add ``Torus`` primitive.
- Lazy volume loading support.
- [Breaking] ``Viewer.loadVolumeFromUrl`` signature change.
    - ``loadVolumeFromUrl(url, format, isBinary, isovalues, entryId)`` => ``loadVolumeFromUrl({ url, format, isBinary }, isovalues, { entryId, isLazy })``
- Add ``TextureMesh`` support to ``geo-export`` extension.

## [v2.0.4] - 2021-04-20

- [WIP] Mesh export extension
- ``Structure.eachAtomicHierarchyElement`` (#161)
- Fixed reading multi-line values in SDF format
- Fixed Measurements UI labels (#166)

## [v2.0.3] - 2021-04-09

- Add support for ``ColorTheme.palette`` designed for providing gradient-like coloring.
- [Breaking] The ``zip`` function is now asynchronous and expects a ``RuntimeContext``. Also added ``Zip()`` returning a ``Task``.
- [Breaking] Add ``CubeGridFormat`` in ``alpha-orbitals`` extension.

## [v2.0.2] - 2021-03-29

- Add ``Canvas3D.getRenderObjects``.
- [WIP] Animate state interpolating, including model trajectories
- Recognise MSE, SEP, TPO, PTR and PCA as non-standard amino-acids.
- Fix VolumeFromDensityServerCif transform label

## [v2.0.1] - 2021-03-23

- Exclude tsconfig.commonjs.tsbuildinfo from npm bundle

## [v2.0.0] - 2021-03-23

Too many changes to list as this is the start of the changelog... Notably, default exports are now forbidden.<|MERGE_RESOLUTION|>--- conflicted
+++ resolved
@@ -10,7 +10,8 @@
 - Add custom labels to Confal pyramids
 - Improve naming of some internal types in Confal pyramids extension coordinate
 - Add example mmCIF file with categories necessary to display Confal pyramids
-<<<<<<< HEAD
+- Change the lookup logic of NtC steps from residues
+- Add support for download of gzipped files
 - Add ``fov`` (Field of View) Canvas3D parameter
 - Add ``sceneRadiusFactor`` Canvas3D parameter
 - Add background pass (skybox, image, horizontal/radial gradient)
@@ -20,10 +21,6 @@
     - Opacity, saturation, lightness controls for skybox/image
     - Coverage (viewport or canvas) controls for image/gradient
 - [Breaking] ``AssetManager`` needs to be passed to various graphics related classes
-=======
-- Change the lookup logic of NtC steps from residues
-- Add support for download of gzipped files
->>>>>>> 04c06db0
 
 ## [v3.13.0] - 2022-07-24
 
