# Change Log
All notable changes to this project will be documented in this file, following the suggestions of [Keep a CHANGELOG](http://keepachangelog.com/). This project adheres to [Semantic Versioning](http://semver.org/) for its most widely used - and defacto - public interfaces.

Note that since we don't clearly distinguish between a public and private interfaces there will be changes in non-major versions that are potentially breaking. If we make breaking changes to less used interfaces we will highlight it in here.

## [Unreleased]

- Refactor transparency rendering
    - More uniform behavior for blended, wboit, dpoit
    - Fix issues with text & image geometry
<<<<<<< HEAD
=======
- MolViewSpec extension: `loadMVS` supports `keepCamera` parameter
>>>>>>> b3d45005
- Return StateTransform selectors from measurements API (addDistance, addAngle, etc.)
- Fix render-spheres example (#1100)
    - Wrong step size in sphere geometry boundingSphere & groupmapping
    - Handle empty `instanceGrid` in renderer & renderable
<<<<<<< HEAD
- Add emissive material support
- Add bloom post-processing
=======
- Fix bond assignment from `IndexPairBonds`
    - Can not always be cached in `ElementSetIntraBondCache`
    - Wrong operator checks in `findPairBonds`
>>>>>>> b3d45005
- Fix SSAO artifacts (@corredD, #1082)
- Fix bumpiness artifacts (#1107, #1084)

## [v4.1.0] - 2023-03-31

- Add `VolumeTransform` to translate/rotate a volume like in a structure superposition
- Fix BinaryCIF encoder edge cases caused by re-encoding an existing BinaryCIF file
- Fix edge-case where width/height in InputObserver are not correct
- Fix transparency rendering fallback (#1058)
- Fix SSAO broken when `OES_texture_float_linear` is unavailable
- Add `normalOffset` to `external-volume` color theme
    - This can give results similar to pymol's surface_ramp_above_mode=1
- Add `rotation` parameter to skybox background

## [v4.0.1] - 2023-02-19

- Fix BinaryCIF decoder edge cases. Fixes mmCIF model export from data provided by ModelServer.
- MolViewSpec extension: support for MVSX file format
- Revert "require WEBGL_depth_texture extension" & "remove renderbuffer use"

## [v4.0.0] - 2023-02-04

- Add Mesoscale Explorer app for investigating large systems
- [Breaking] Remove `cellpack` extension (superseded by Mesoscale Explorer app)
- [Breaking] Set minimal node.js version to 18
- [Breaking] Generalize rcsb/assembly-symmetry/ extension
    - Move to assembly-symmetry/
    - Remove RCSB specific dependencies and prefixes
- [Breaking] Require `WEBGL_depth_texture` webgl extension
    - Remove `renderbuffer` use
- [Breaking] Change build target to ES2018
    - Custom builds only require ES6 for dependencies like immer.js
- [Breaking] Changed `createPluginUI`
    - The function now takes a single `options` argument
    - The caller must specify a `render` method that mounts the Mol* react component to DOM
        - A default `renderReact18` method is provided, but needs to be imported separately
        - To support React 16 and 17, `ReactDOM.render` can be passed
- Improve `SetUtils` performance using ES6 features
- [Breaking] Reduce memory usage of `SymmetryOperator.ArrayMapping`
    - Requires calling methods from instance
- [Breaking] Fix `mol-model/structure/model/properties/seconday-structure.ts` file name (#938)
- [Breaking] Add `Canvas3DContext` runtime props
    - Props: pixelScale, pickScale, transparency (blended, wboit, dpoit)
    - Replaces instantiation-time attribs
- [Breaking] Change default compile target to ES2018
- [Breaking] Add culling & LOD support
    - Cull per-object and per-instance
    - Cull based on frustum and camera distance
    - LOD visibility based on camera distance
    - Special LOD mode for spheres with automatic levels
    - Occlusion culling (only WebGL2)
        - Hi-Z pass
        - Cull based on previous frame's Hi-Z buffer
- Add stochastic/dithered transparency to fade overlapping LODs in and out
- Add "Automatic Detail" preset that shows surface/cartoon/ball & stick based on camera distance

## [v3.45.0] - 2023-02-03

- Add color interpolation to impostor cylinders
- MolViewSpec components are applicable only when the model has been loaded from MolViewSpec
- Add `snapshotKey` and `tooltip` params to loci `LabelRepresentation`
- Update `FocusLoci` behavior to support `snapshotKey` param
  - Clicking a visual with `snapshotKey` will trigger that snapshot
- Render multiline loci label tooltips as Markdown
- `ParamDefinition.Text` updates:
  - Support `multiline` inputs
  - Support `placeholder` parameter
  - Support `disableInteractiveUpdates` to only trigger updates once the control loses focus
- Move dependencies related to the headless context from optional deps to optional peer deps

## [v3.44.0] - 2023-01-06

- Add new `cartoon` visuals to support atomic nucleotide base with sugar
- Add `thicknessFactor` to `cartoon` representation for scaling nucleotide block/ring/atomic-fill visuals
- Use bonds from `_struct_conn` in mmCIF files that use `label_seq_id`
- Fix measurement label `offsetZ` default: not needed when `scaleByRadius` is enbaled
- Support for label rendering in HeadlessPluginContext
- MolViewSpec extension
  - Support all X11 colors
  - Support relative URIs
  - CLI tools: mvs-validate, mvs-render, mvs-print-schema
  - Labels applied in one node
- ModelServer SDF/MOL2 ligand export: fix atom indices when additional atoms are present
- Avoid showing (and calculating) inter-unit bonds for huge structures
- Fixed `DragOverlay` on WebKit/Safari browsers

## [v3.43.1] - 2023-12-04

- Fix `react-markdown` dependency

## [v3.43.0] - 2023-12-02

- Fix `State.tryGetCellData` (return type & data check)
- Don't change camera.target unless flyMode or pointerLock are enabled
- Handle empty CIF files
- Snapshot improvements:
    - Add `key` property
    - Ability to existing snapshot name, key, and description
    - Support markdown in descriptions (ignores all HTML tags)
    - Ability to link to snapshots by key from descriptions
    - Separate UI control showing description of the current snapshot
- Do not activate drag overlay for non-file content
- Add `structure-element-sphere` visual to `spacefill` representation
- Fix missing `await` in `HeadlessPluginContext.saveStateSnapshot`
- Added support for providing custom sequence viewers to the plugin spec
- MolViewSpec extension (MVS)
- Add URL parameters `mvs-url`, `mvs-data`, `mvs-format`
- Add drag&drop for `.mvsj` files
- Fix `bumpiness` scaling with `ignoreLight` enabled
- Add `transforms` & `label` params to `ShapeFromPly`
- Optimize `LociSelectManager.selectOnly` to avoid superfluous loci set operations
- Dispose of viewer on `unload` event to aid GC

## [v3.42.0] - 2023-11-05

- Fix handling of PDB files with insertion codes (#945)
- Fix de-/saturate of colors with no hue
- Improve `distinctColors` function
    - Add `sort` and `sampleCountFactor` parameters
    - Fix clustering issues
- Add `clipPrimitive` option to spheres geometry, clipping whole spheres instead of cutting them
- Add `DragAndDropManager`
- Add `options` support for default bond labels

## [v3.41.0] - 2023-10-15

- Add `PluginContext.initialized` promise & support for it in the `Plugin` UI component.
- Fix undesired interaction between settings panel and the panel on the right.
- Add ability to customize server parameters for `RCSBAssemblySymmetry`.

## [v3.40.1] - 2023-09-30

- Do not call `updateFocusRepr` if default `StructureFocusRepresentation` isn't present.
- Treat "tap" as a click in `InputObserver`
- ModelServer ligand queries: fix atom count reported by SDF/MOL/MOL2 export
- CCD extension: Make visuals for aromatic bonds configurable
- Add optional `file?: CifFile` to `MmcifFormat.data`
- Add support for webgl extensions
    - `WEBGL_clip_cull_distance`
    - `EXT_conservative_depth`
    - `WEBGL_stencil_texturing`
    - `EXT_clip_control`
- Add `MultiSampleParams.reduceFlicker` (to be able to switch it off)
- Add `alphaThickness` parameter to adjust alpha of spheres for radius
- Ability to hide "right" panel from simplified viewport controls
- Add `blockIndex` parameter to TrajectoryFromMmCif
- Fix bounding sphere calculation for "element-like" visuals
- Fix RCSB PDB validation report URL
- Add sharpening postprocessing option
- Take pixel-ratio into account for outline scale
- Gracefully handle missing HTMLImageElement
- Fix pixel-ratio changes not applied to all render passes

## [v3.39.0] - 2023-09-02

- Add some elements support for `guessElementSymbolString` function
- Faster bounding rectangle calculation for imposter spheres
- Allow toggling of hydrogens as part of `LabelTextVisual`

## [v3.38.3] - 2023-07-29

- Fix imposter spheres not updating, e.g. in trajectories (broke in v3.38.0)

## [v3.38.2] - 2023-07-24

- Don't rely solely on `chem_comp_atom` when detecting CCD files (#877)
- Actually support non-physical keys in `Bindings.Trigger.code`

## [v3.38.1] - 2023-07-22

- Fix pixel-scale not updated in SSAO pass

## [v3.38.0] - 2023-07-18

- Fix display issue with SIFTS mapping
- Support non-physical keys in `Bindings.Trigger.code`
- Update `getStateSnapshot` to only overwrite current snapshot if it was created automatically
- Fix distinct palette's `getSamples` infinite loop
- Add 'NH2', 'FOR', 'FMT' to `CommonProteinCaps`
- Add `opened` event to `PluginStateSnapshotManager`
- Properly switch-off fog
- Add `approximate` option for spheres rendering
- Reduce `Spheres` memory usage
    - Derive mapping from VertexID
    - Pull position and group from texture
- Add `Euler` math primitive
- Add stride option to element sphere & point visuals
- Add `disabledExtensions` field to default viewer's options
- Add `LRUCache.remove`
- Add 'Chain Instance' and 'Uniform' options for 'Carbon Color' param (in Color Theme: Element Symbol)

## [v3.37.1] - 2023-06-20

- Fix issues with wboit/dpoit in large scenes
- Fix lines, text, points rendering (broken in v3.37.0)

## [v3.37.0] - 2023-06-17

- Add `inverted` option to `xrayShaded` parameter
- Model-export extension: Add ability to set a file name for structures
- Add `contextHash` to `SizeTheme`
- Add mipmap-based blur for image backgrounds

## [v3.36.1] - 2023-06-11

- Allow parsing of CCD ligand files
- Add dedicated wwPDB CCD extension to align and visualize ideal & model CCD coordinates
- Make operators in `IndexPairBonds` a directed property
- Remove erroneous bounding-box overlap test in `Structure.eachUnitPair`
- Fix `EdgeBuilder.addNextEdge` for loop edges
- Optimize inter unit bond compute
- Ensure consistent state for volume representation (#210)
- Improve SSAO for thin geometry (e.g. lines)
- Add snapshot support for structure selections
- Add `nucleicProfile` parameter to cartoon representation
- Add `cartoon` theme with separate colorings for for mainchain and sidechain visuals

## [v3.35.0] - 2023-05-14

- Enable odd dash count (1,3,5)
- Add principal axes spec and fix edge cases
- Add a uniform color theme for NtC tube that still paints residue and segment dividers in a different color
- Mesh exporter improvements
    - Support points & lines in glTF export
    - Set alphaMode and doubleSided in glTF export
    - Fix flipped cylinder caps
- Fix bond assignments `struct_conn` records referencing waters
- Add StructConn extension providing functions for inspecting struct_conns
- Fix `PluginState.setSnapshot` triggering unnecessary state updates
- Fix an edge case in the `mol-state`'s `State` when trying to apply a transform to an existing Null object
- Add `SbNcbrPartialCharges` extension for coloring and labeling atoms and residues by partial atomic charges
  - uses custom mmcif categories `_sb_ncbr_partial_atomic_charges_meta` and `_sb_ncbr_partial_atomic_charges` (more info in [README.md](./src/extensions/sb-ncbr/README.md))
- Parse HEADER record when reading PDB file
- Support `ignoreHydrogens` in interactions representation
- Add hydroxyproline (HYP) commonly present in collagen molecules to the list of amino acids
- Fix assemblies for Archive PDB files (do not generate unique `label_asym_id` if `REMARK 350` is present)
- Add additional functions to `core.math` in `mol-script`
    - `cantorPairing`, `sortedCantorPairing`, `invertCantorPairing`,
    - `trunc`, `sign`

## [v3.34.0] - 2023-04-16

- Avoid `renderMarkingDepth` for fully transparent renderables
- Remove `camera.far` doubling workaround
- Add `ModifiersKeys.areNone` helper function
- Do not render NtC tube segments unless all required atoms are present in the structure
- Fix rendering issues caused by VAO reuse
- Add "Zoom All", "Orient Axes", "Reset Axes" buttons to the "Reset Camera" button
- Improve trackball move-state handling when key bindings use modifiers
- Fix rendering with very small viewport and SSAO enabled
- Fix `.getAllLoci` for structure representations with `structure.child`
- Fix `readAllLinesAsync` refering to dom length property
- Make mol-util/file-info node compatible
- Add `eachLocation` to representation/visual interface

## [v3.33.0] - 2023-04-02

- Handle resizes of viewer element even when window remains the same size
- Throttle canvas resize events
- Selection toggle buttons hidden if selection mode is off
- Camera focus loci bindings allow reset on click-away to be overridden
- Input/controls improvements
    - Move or fly around the scene using keys
    - Pointer lock to look around scene
    - Toggle spin/rock animation using keys
- Apply bumpiness as lightness variation with `ignoreLight`
- Remove `JSX` reference from `loci-labels.ts`
- Fix overpaint/transparency/substance smoothing not updated when geometry changes
- Fix camera project/unproject when using offset viewport
- Add support for loading all blocks from a mmcif file as a trajectory
- Add `Frustum3D` and `Plane3D` math primitives
- Include `occupancy` and `B_iso_or_equiv` when creating `Conformation` from `Model`
- Remove LazyImports (introduced in v3.31.1)

## [v3.32.0] - 2023-03-20

- Avoid rendering of fully transparent renderables
- Add occlusion color parameter
- Fix issue with outlines and orthographic camera
- Reduce over-blurring occlusion at larger view distances
- Fix occlusion artefact with non-canvas viewport and pixel-ratio > 1
- Update nodejs-shims conditionals to handle polyfilled document object in NodeJS environment.
- Ensure marking edges are at least one pixel wide
- Add exposure parameter to renderer
- Only trigger marking when mouse is directly over canvas
- Fix blurry occlusion in screenshots
- [Breaking] Add `setFSModule` to `mol-util/data-source` instead of trying to trick WebPack

## [v3.31.4] - 2023-02-24

- Allow link cylinder/line `dashCount` set to '0'
- Stop animation loop when disposing `PluginContext` (thanks @gfrn for identifying the issue)

## [v3.31.3] - 2023-02-22

- Fix impostor bond visuals not correctly updating on `sizeFactor` changes
- Fix degenerate case in PCA
- Fix near clipping avoidance in impostor shaders
- Update `fs` import in `data-source.ts`

## [v3.31.2] - 2023-02-12

- Fix exit code of volume pack executable (pack.ts). Now exits with non-0 status when an error happens
- Remove pca transform from components ui focus (too distracting)
- Fix artefacts with opaque outlines behind transparent objects
- Fix polymer trace visual not updating
- Fix use of `WEBGL_provoking_vertex`

## [v3.31.1] - 2023-02-05

- Improve Component camera focus based on the PCA of the structure and the following rules:
    - The first residue should be in first quadrant if there is only one chain
    - The average position of the residues of the first chain should be in the first quadrant if there is more than one chain
- Add `HeadlessPluginContext` and `HeadlessScreenshotHelper` to be used in Node.js
- Add example `image-renderer`
- Fix wrong offset when rendering text with orthographic projection
- Update camera/handle helper when `devicePixelRatio` changes
- Add various options to customize the axes camera-helper
- Fix issue with texture-mesh color smoothing when changing themes
- Add fast boundary helper and corresponding unit trait
- Add Observable for Canvas3D commits

## [v3.30.0] - 2023-01-29

- Improve `Dnatco` extension
    - Factor out common code in `Dnatco` extension
    - Add `NtC tube` visual. Applicable for structures with NtC annotation
    - [Breaking] Rename `DnatcoConfalPyramids` to `DnatcoNtCs`
- Improve boundary calculation performance
- Add option to create & include images in state snapshots
- Fix SSAO artefacts with high bias values
- Fix SSAO resolution scale parameter handling
- Improve outlines, visually more stable at different view distances

## [v3.29.0] - 2023-01-15

- `meshes` extension: Fixed a bug in mesh visualization (show backfaces when opacity < 1)
- Add color quick select control to Volume controls
- Fix `dropFiles` bug
- Fix some cyclic imports and reduce the use of const enums. This should make it easier to use the library with the `isolatedModules: true` TS config.
- Fix `dropFiles` bug (#679)
- Add `input type='color'` picker to `CombinedColorControl`
- Set `ParameterMappingControl` disabled when state is updating
- Performance tweaks
    - Update clip `defines` only when changed
    - Check for identity in structure/unit areEqual methods
    - Avoid cloning of structure representation parameters
    - Make SymmetryOperator.createMapping monomorphic
    - Improve bonding-sphere calculation
    - Defer Scene properties calculation (markerAverage, opacityAverage, hasOpaque)
    - Improve checks in in UnitsRepresentation setVisualState
- Add StructureElement.Loci.forEachLocation
- Add RepresentationRegistry.clear and ThemeRegistry.clear
- Add generic Loci support for overpaint, substance, clipping themes
- Add `.getCenter` and `.center` to `Camera`
- Add support to dim unmarked groups
- Add support for marker edge strength

## [v3.28.0] - 2022-12-20

- Show histogram in direct volume control point settings
- Add `solidInterior` parameter to sphere/cylinder impostors
- [Breaking] Tweak `ignoreHydrogens` non-polar handling (introduced in 3.27.0)
- Add `meshes` and `volumes-and-segmentations` extensions
    - See https://molstarvolseg.ncbr.muni.cz/ for more info
- Fix missing support for info in `ParamDefinition.Converted`
- Add support for multi-visual volume representations
- Improve volume isosurface bounding-sphere
- Add basic volume segmentation support to core
    - Add `Volume.Segment` model
    - Add `Segmentation` custom volume property
    - Add `SegmentRepresentation` representation
    - Add `volume-segment` color theme
- Fix GPU marching cubes failing for large meshes with webgl2 (due to use of float16)

## [v3.27.0] - 2022-12-15

- Add an `includeTransparent` parameter to hide/show outlines of components that are transparent
- Fix 'once' for animations of systems with many frames
- Better guard against issue (black fringes) with bumpiness in impostors
- Improve impostor shaders
    - Fix sphere near-clipping with orthographic projection
    - Fix cylinder near-clipping
    - Add interior cylinder caps
    - Add per-pixel object clipping
- Fix `QualityAssessment` assignment bug for structures with different auth vs label sequence numbering
- Refresh `ApplyActionControl`'s param definition when toggling expanded state
- Fix `struct_conn` bond assignment for ions
- Ability to show only polar hydrogens

## [v3.26.0] - 2022-12-04

- Support for ``powerPreference`` webgl attribute. Add ``PluginConfig.General.PowerPreference`` and ``power-preference`` Viewer GET param.
- Excluded common protein caps `NME` and `ACE` from the ligand selection query
- Add screen-space shadow post-processing effect
- Add "Structure Molecular Surface" visual
- Add `external-volume` theme (coloring of arbitrary geometries by user-selected volume)

## [v3.25.1] - 2022-11-20

- Fix edge-case in `Structure.eachUnitPair` with single-element units
- Fix 'auto' structure-quality for coarse models

## [v3.25.0] - 2022-11-16

- Fix handling of gzipped assets (reverts #615)

## [v3.24.0] - 2022-11-13

- Make `PluginContext.initContainer` checkered canvas background optional
- Store URL of downloaded assets to detect zip/gzip based on extension (#615)
- Add optional `operator.key`; can be referenced in `IndexPairBonds`
- Add overpaint/transparency/substance theme strength to representations
- Fix viewport color for transparent background

## [v3.23.0] - 2022-10-19

- Add `PluginContext.initContainer/mount/unmount` methods; these should make it easier to reuse a plugin context with both custom and built-in UI
- Add `PluginContext.canvas3dInitialized`
- `createPluginUI` now resolves after the 3d canvas has been initialized
- Change EM Volume Streaming default from `Whole Structure` to `Auto`

## [v3.22.0] - 2022-10-17

- Replace `VolumeIsosurfaceParams.pickingGranularity` param with `Volume.PickingGranuality`

## [v3.21.0] - 2022-10-17

- Add `VolumeIsosurfaceParams.pickingGranularity` param
- Prevent component controls collapsing when option is selected

## [v3.20.0] - 2022-10-16

- [Breaking] Rename the ``model-index`` color theme to ``trajectory-index``
- Add a new ``model-index`` color theme that uniquely colors each loaded model
- Add the new ``model-index`` and ``structure-index`` color themes as an option for the carbon color in the ``element-symbol`` and ``ilustrative`` color themes
- Add ``structure-index`` color theme that uniquely colors each root structure
- Add ``nearest`` method to ``Lookup3D``
- Add mipmap-based blur for skybox backgrounds

## [v3.19.0] - 2022-10-01

- Fix "empty textures" error on empty canvas
- Optimize BinaryCIF integer packing encoder
- Fix dual depth peeling when post-processing is off or when rendering direct-volumes
- Add ``cameraClipping.minNear`` parameter
- Fix black artifacts on specular highlights with transparent background

## [v3.18.0] - 2022-09-17

- Integration of Dual depth peeling - OIT method
- Stereo camera improvements
    - Fix param updates not applied
    - Better param ranges and description
    - Add timer.mark for left/right camera

## [v3.17.0] - 2022-09-11

- [Fix] Clone ``Canvas3DParams`` when creating a ``Canvas3D`` instance to prevent shared state between multiple instances
- Add ``includeResidueTest`` option to ``alignAndSuperposeWithSIFTSMapping``
- Add ``parentDisplay`` param for interactions representation.
- [Experimental] Add support for PyMOL, VMD, and Jmol atom expressions in selection scripts
- Support for ``failIfMajorPerformanceCaveat`` webgl attribute. Add ``PluginConfig.General.AllowMajorPerformanceCaveat`` and ``allow-major-performance-caveat`` Viewer GET param.
- Fix handling of PDB TER records (#549)
- Add support for getting multiple loci from a representation (``.getAllLoci()``)
- Add ``key`` property to intra- and inter-bonds for referencing source data
- Fix click event triggered after move

## [v3.16.0] - 2022-08-25

- Support ``globalColorParams`` and ``globalSymmetryParams`` in common representation params
- Support ``label`` parameter in ``Viewer.loadStructureFromUrl``
- Fix ``ViewportHelpContent`` Mouse Controls section

## [v3.15.0] - 2022-08-23

- Fix wboit in Safari >=15 (add missing depth renderbuffer to wboit pass)
- Add 'Around Camera' option to Volume streaming
- Avoid queuing more than one update in Volume streaming

## [v3.14.0] - 2022-08-20

- Expose inter-bonds compute params in structure
- Improve performance of inter/intra-bonds compute
- Fix defaultAttribs handling in Canvas3DContext.fromCanvas
- Confal pyramids extension improvements
    - Add custom labels to Confal pyramids
    - Improve naming of some internal types in Confal pyramids extension coordinate
    - Add example mmCIF file with categories necessary to display Confal pyramids
    - Change the lookup logic of NtC steps from residues
- Add support for download of gzipped files
- Don't filter IndexPairBonds by element-based rules in MOL/SDF and MOL2 (without symmetry) models
- Fix Glycam Saccharide Names used by default
- Fix GPU surfaces rendering in Safari with WebGL2
- Add ``fov`` (Field of View) Canvas3D parameter
- Add ``sceneRadiusFactor`` Canvas3D parameter
- Add background pass (skybox, image, horizontal/radial gradient)
    - Set simple-settings presets via ``PluginConfig.Background.Styles``
    - Example presets in new backgrounds extension
    - Load skybox/image from URL or File (saved in session)
    - Opacity, saturation, lightness controls for skybox/image
    - Coverage (viewport or canvas) controls for image/gradient
- [Breaking] ``AssetManager`` needs to be passed to various graphics related classes
- Fix SSAO renderable initialization
- Reduce number of webgl state changes
    - Add ``viewport`` and ``scissor`` to state object
    - Add ``hasOpaque`` to scene object
- Handle edge cases where some renderables would not get (correctly) rendered
    - Fix text background rendering for opaque text
    - Fix helper scenes not shown when rendering directly to draw target
- Fix ``CustomElementProperty`` coloring not working

## [v3.13.0] - 2022-07-24

- Fix: only update camera state if manualReset is off (#494)
- Improve handling principal axes of points in a plane
- Add 'material' annotation support for textures
- More effort to avoid using ``flat`` qualifier in shaders: add ``dVaryingGroup``
- Enable ``immediateUpdate`` for iso level in isosurface and volume streaming controls
- Add support to download CCD from configurable URL

## [v3.12.1] - 2022-07-20

- Fix plugin behavior dispose logic to correctly unsubscribe observables.

## [v3.12.0] - 2022-07-17

- Add ``colorMarker`` option to Renderer. This disables the highlight and select marker at a shader level for faster rendering of large scenes in some cases.
- Bind shared textures only once per pass, not for each render item
- Fix missing 'material' annotation for some uniforms, causing unnecessary uniform updates
- Remove use of ``isnan`` in impostor shaders, not needed and causing slowdown
- Avoid using ``flat`` qualifier in shaders, causing slowdown
- Improve CellPack's ``adjustStyle`` option (disable ``colorMarker``, set component options, enable marking w/o ghost)
- Scan all entities when looking for ``struct_conn`` entries (fixes issue when the same ``label_asym_id`` is used in more than one entity)

## [v3.11.0] - 2022-07-04

- Add ``instanceGranularity`` option for marker, transparency, clipping, overpaint, substance data to save memory
- CellPack extension tweaks
    - Use instancing to create DNA/RNA curves to save memory
    - Enable ``instanceGranularity`` by default
    - Add ``adjustStyle`` option to LoadCellPackModel action (stylized, no multi-sample, no far clipping, chain picking)
- Structure Superposition now respects pivot's coordinate system

## [v3.10.2] - 2022-06-26

- Fix superfluous shader varying
- Improve use of gl_VertexID when possible

## [v3.10.1] - 2022-06-26

- Fix groupCount when updating TextureMesh-based visuals

## [v3.10.0] - 2022-06-24

- Add support for Glycam saccharide names
- Add ``PluginConfig.Viewport.ShowTrajectoryControls`` config option

## [v3.9.1] - 2022-06-19

- Fix missing ``super.componentWillUnmount()`` calls (@simeonborko)
- Fix missing ``uGroupCount`` update for visuals
- Fix missing aromatic bond display

## [v3.9.0] - 2022-05-30

- Improve picking by using drawbuffers (when available) to reduce number of drawcalls
- GPU timing support
    - Add ``timing-mode`` Viewer GET param
    - Add support for webgl timer queries
    - Add timer marks around GPU render & compute operations
- Volume Server CIF: Add check that a data block contains volume data before parsing
- Fix ``Scene.clear`` not clearing primitives & volumes arrays (@JonStargaryen)
- Fix rendering volumes when wboit is switched off and postprocessing is enabled

## [v3.8.2] - 2022-05-22

- Fix ``Scene.opacityAverage`` not taking xray shaded into account

## [v3.8.1] - 2022-05-14

- Fix issues with marking camera/handle helper (#433)
- Fix issues with array uniforms when running with headless-gl
- Fix Polymer Chain Instance coloring
- Improve performance of scene marker/opacity average calculation

## [v3.8.0] - 2022-04-30

- Add support for outlines around transparent objects
- Improve per-group transparency when wboit is switched off
- Improve ``ColorTheme`` typing with ``ColorType`` generic.
    - Defaults to ``ColorTypeLocation``
    - Set when using ``ColorTypeDirect`` or ``ColorTypeGrid``
- Fix case handling of ``struct_conf`` mmCIF enumeration field (#425)
- Fix ``allowTransparentBackfaces`` for per-group transparency
- Fix ``FormatRegistry.isApplicable`` returning true for unregistered formats
- Fix: handle building of ``GridLookup3D`` with zero cell size
- Fix ``ignoreLight`` for direct-volume rendering with webgl1
- Fix (non-black) outlines when using transparent background

## [v3.7.0] - 2022-04-13

- Fix ``xrayShaded`` for texture-mesh geometries
- [Breaking] Change ``allowTransparentBackfaces`` to ``transparentBackfaces`` with options ``off``, ``on``, ``opaque``. This was only added in 3.6.0, so allowing a breaking change here.
    - ``off``: don't show (default)
    - ``on``: show with transparency
    - ``opaque``: show fully opaque
- Add option to disable file drop overlay.

## [v3.6.2] - 2022-04-05

- ModelServer ligand queries: fixes for alternate locations, additional atoms & UNL ligand
- React 18 friendly ``useBehavior`` hook.

## [v3.6.1] - 2022-04-03

- Fix React18 related UI regressions.

## [v3.6.0] - 2022-04-03

- Check that model and coordinates have same element count when creating a trajectory
- Fix aromatic rings assignment: do not mix flags and planarity test
- Improve bonds assignment of coarse grained models: check for IndexPairBonds and exhaustive StructConn
- Fix unit mapping in bondedAtomicPairs MolScript query
- Improve pdb parsing: handle non unique atom and chain names (fixes #156)
- Fix volume streaming for entries with multiple contour lists
- Add ``allowTransparentBackfaces`` parameter to support double-sided rendering of transparent geometries
- Fix handling of case insensitive mmCIF enumeration fields (including entity.type)
- Fix ``disable-wboit`` Viewer GET param
- Add support for React 18.
    - Used by importing ``createPluginUI`` from ``mol-plugin-ui/react18``;
    - In Mol* 4.0, React 18 will become the default option.

## [v3.5.0] - 2022-03-25

- Fix issues with bounding-sphere & color-smoothing (mostly for small geometries)
- Support BCIF => CIF conversion in ``cif2bcif`` CLI tool

## [v3.4.0] - 2022-03-13

- Fix handling of mmcif with empty ``label_*`` fields
- Improve saccharide detection (compare against list from CCD)
- Fix legend label of hydrophobicity color theme
- Add ``LoadTrajectory`` action
- Add ``CustomImportControls`` to left panel
- Add Zenodo import extension (load structures, trajectories, volumes, and zip files)
- Fix loading of some compressed files within sessions
- Fix wrong element assignment for atoms with Charmm ion names
- Fix handling of empty symmetry cell data
- Add support for ``trr`` and ``nctraj`` coordinates files
- Add support for ``prmtop`` and ``top`` topology files

## [v3.3.1] - 2022-02-27

- Fix issue with unit boundary reuse (do at visual level instead)
- Add option to ignore ions for inter-unit bond computation

## [v3.3.0] - 2022-02-27

- Fix parsing contour-level from emdb v3 header files
- Fix invalid CSS (#376)
- Fix "texture not renderable" & "texture not bound" warnings (#319)
- Fix visual for bonds between two aromatic rings
- Fix visual for delocalized bonds (parsed from mmcif and mol2)
- Fix ring computation algorithm
- Add ``UnitResonance`` property with info about delocalized triplets
- Resolve marking in main renderer loop to improve overall performance
- Use ``throttleTime`` instead of ``debounceTime`` in sequence viewer for better responsiveness
- Change line geometry default ``scaleFactor`` to 2 (3 is too big after fixing line rendering)
- Trajectory animation performance improvements
    - Reuse ``Model.CoarseGrained`` for coordinate trajectories
    - Avoid calculating ``InterUnitBonds`` when ``Structure.parent`` ones are empty
    - Reuse unit boundary if sphere has not changed too much
    - Don't show 'inter-bond' and 'element-cross' visuals in line representations of polymerAndLigand preset
- Fix additional mononucleotides detected as polymer components
- Fix and improve ``canRemap`` handling in ``IntraUnitBonds``
- Reuse occlusion for secondary passes during multi-sampling
- Check if marking passes are needed before doing them
- Add ``resolutionScale`` parameter to allow trading quality of occlusion for performance

## [v3.2.0] - 2022-02-17

- Rename "best database mapping" to "SIFTS Mapping"
- Add schema and export support for ``atom_site.pdbx_sifts_xref_*`` fields
- Add schema export support for ``atom_site.pdbx_label_index`` field
- Add `traceOnly` parameter to chain/UniProt-based structure alignment
- Store ``IndexPairBonds`` as a dynamic property.

## [v3.1.0] - 2022-02-06

- Fix ``xrayShaded`` & ``ignoreLight`` params not working at the same time
- Add ``ignoreLight`` to component params
- Tweaks for cleaner default representation style
    - Cartoon: use ``nucleotide-ring`` instead of ``nucleotide-block``
    - Focus: use ``xrayShaded`` instead of opacity; adjust target size; don't show non-covalent interactions twice
- Fix representation preset side effects (changing post-processing parameters, see #363)
- Add Quick Styles panel (default, illustrative, stylized)
- Fix exported structure missing secondary-structure categories (#364)
- Fix volume streaming error message: distinguish between missing data and server error (#364)

## [v3.0.2] - 2022-01-30

- Fix color smoothing of elongated structures (by fixing ``Sphere.expand`` for spheres with highly directional extrema)
- Fix entity label not displayed when multiple instances of the same entity are highlighted
- Fix empty elements created in ``StructureElement.Loci.extendToAllInstances``
- Measurement options tweaks (allow larger ``textSize``; make ``customText`` essential)
- Fix visual visibility sync edge case when changing state snapshots

## [v3.0.1] - 2022-01-27

- Fix marking pass not working with ``transparentBackground``
- Fix pdbe xray maps url not https
- Fix entity-id color theme broken for non-IHM models
- Improve/fix marking of ``InteractionsInterUnitVisual`` (mark when all contact-feature members are given)
- Add missing "entity-id" and "enity-source" options for carbon coloring to "element-symbol" color theme
- Fix VolumeServer/query CLI
- Support automatic iso-value adjustment for VolumeServer data in ``Viewer.loadVolumeFromUrl``
- Emit drag event whenever started within viewport (not only for non-empty loci)

## [v3.0.0] - 2022-01-23

- Assembly handling tweaks:
    - Do not include suffix for "identity assembly operators"
    - Do not include assembly-related categories to export if the structure was composed from an assembly
    - Special case for ``structAsymMap`` if Mol* asym id operator mapping is present
- Support for opening ZIP files with multiple entries
- Add Model Export extension
- Bugfix: Automatically treat empty string as "non-present" value in BinaryCIF writer.
- Fix coarse model support in entity-id color theme
- Fix marking of carbohydrate visuals (whole chain could get marked instead of single residue)
- Add custom colors to "element-symbol", "molecule-type", "residue-name", and "secondary-structure" themes
- Support/bugfixes for ``atom_site.pdbx_sifts_xref`` categories
- Improve/fix marking of ``InteractionsIntraUnitVisual`` (mark when all contact-feature members are given)

## [v3.0.0-dev.10] - 2022-01-17

- Fix ``getOperatorsForIndex``
- Pass animation info (current frame & count) to state animations
    - Fix camera stutter for "camera spin" animation
- Add formal charge parsing support for MOL/SDF files (thanks @ptourlas)
- [Breaking] Cleaner looking ``MembraneOrientationVisuals`` defaults
- [Breaking] Add rock animation to trackball controls
    - Add ``animate`` to ``TrackballControlsParams``, remove ``spin`` and ``spinSpeed``
    - Add ``animate`` to ``SimpleSettingsParams``, remove ``spin``
- Add "camera rock" state animation
- Add support for custom colors to "molecule-type" theme
- [Breaking] Add style parameter to "illustrative" color theme
    - Defaults to "entity-id" style instead of "chain-id"
- Add "illustrative" representation preset

## [v3.0.0-dev.9] - 2022-01-09

- Add PDBj as a ``pdb-provider`` option
- Move Viewer APP to a separate file to allow use without importing light theme & index.html
- Add symmetry support for mol2 files (only spacegroup setting 1)
- Fix mol2 files element symbol assignment
- Improve bond assignment from ``IndexPairBonds``
    - Add ``key`` field for mapping to source data
    - Fix assignment of bonds with unphysical length
- Fix label/stats of single atom selection in multi-chain units

## [v3.0.0-dev.8] - 2021-12-31

- Add ``PluginFeatureDetection`` and disable WBOIT in Safari 15.
- Add ``disable-wboit`` Viewer GET param
- Add ``prefer-webgl1`` Viewer GET param
- [Breaking] Refactor direct-volume rendering
    - Remove isosurface render-mode (use GPU MC instead)
    - Move coloring into theme (like for other geometries/renderables)
        - Add ``direct`` color type
        - Remove color from transfer-function (now only alpha)
        - Add direct-volume color theme support
        - Add volume-value color theme
- [Breaking] Use size theme in molecular/gaussian surface & label representations
    - This is breaking because it was hardcoded to ``physical`` internally but the repr size theme default was ``uniform`` (now ``physical``)

## [v3.0.0-dev.7] - 2021-12-20

- Reduce number of created programs/shaders
    - Support specifying variants when creating graphics render-items
    - Change double-side shader param from define to uniform
    - Remove dMarkerType shader define (use uMarker as needed)
    - Support to ignore defines depending on the shader variant
    - Combine pickObject/pickInstance/pickGroup shader variants into one
    - Combine markingDepth/markingMask shader variants into one
    - Correctly set shader define flags for overpaint, transparency, substance, clipping
- [Breaking] Add per-object clip rendering properties (variant/objects)
    - ``SimpleSettingsParams.clipping.variant/objects`` and ``RendererParams.clip`` were removed

## [v3.0.0-dev.6] - 2021-12-19

- Enable temporal multi-sampling by default
    - Fix flickering during marking with camera at rest
- Enable ``aromaticBonds`` in structure representations by default
- Add ``PluginConfig.Structure.DefaultRepresentationPreset``
- Add ModelArchive support
    - schema extensions (e.g., AlphaFold uses it for the pLDDT score)
    - ModelArchive option in DownloadStructure action
    - ``model-archive`` GET parameter for Viewer app
    - ``Viewer.loadModelArchive`` method
- Improve support for loading AlphaFold structures
    - Automatic coloring by pLDDT
    - AlphaFold DB option in DownloadStructure action
    - ``afdb`` GET parameter for Viewer app
    - ``Viewer.loadAlphaFoldDb`` method
- Add QualityAssessment extension (using data from ma_qa_metric_local mmcif category)
    - pLDDT & qmean score: coloring, repr presets, molql symbol, loci labels (including avg for mutli-residue selections)
    - pLDDT: selection query
- Warn about erroneous symmetry operator matrix (instead of throwing an error)
- Added ``createPluginUI`` to ``mol-plugin-ui``
    - Support ``onBeforeUIRender`` to make sure initial UI works with custom presets and similar features.
- [Breaking] Removed ``createPlugin`` and ``createPluginAsync`` from ``mol-plugin-ui``
    - Please use ``createPluginUI`` instead
- Improve aromatic bonds handling
    - Don't detect aromatic bonds for rings < 5 atoms based on planarity
    - Prefer atoms in aromatic rings as bond reference positions

## [v3.0.0-dev.5] - 2021-12-16

- Fix initial camera reset not triggering for some entries.

## [v3.0.0-dev.4] - 2021-12-14

- Add ``bumpiness`` (per-object and per-group), ``bumpFrequency`` & ``bumpAmplitude`` (per-object) render parameters (#299)
- Change ``label`` representation defaults: Use text border instead of rectangle background
- Add outline color option to renderer
- Fix false positives in Model.isFromPdbArchive
- Add drag and drop support for loading any file, including multiple at once
    - If there are session files (.molx or .molj) among the dropped files, only the first session will be loaded
- Add drag and drop overlay
- Safari 15.1 - 15.3 WebGL 2 support workaround
- [Breaking] Move ``react`` and ``react-dom`` to ``peerDependencies``. This might break some builds.

## [v3.0.0-dev.3] - 2021-12-4

- Fix OBJ and USDZ export

## [v3.0.0-dev.2] - 2021-12-1

- Do not include tests and source maps in NPM package

## [v3.0.0-dev.0] - 2021-11-28

- Add multiple lights support (with color, intensity, and direction parameters)
- [Breaking] Add per-object material rendering properties
    - ``SimpleSettingsParams.lighting.renderStyle`` and ``RendererParams.style`` were removed
- Add substance theme with per-group material rendering properties
- ``StructureComponentManager.Options`` state saving support
- ``ParamDefinition.Group.presets`` support

## [v2.4.1] - 2021-11-28

- Fix: allow atoms in aromatic rings to do hydrogen bonds

## [v2.4.0] - 2021-11-25

- Fix secondary-structure property handling
    - StructureElement.Property was incorrectly resolving type & key
    - StructureSelectionQuery helpers 'helix' & 'beta' were not ensuring property availability
- Re-enable VAO with better workaround (bind null elements buffer before deleting)
- Add ``Representation.geometryVersion`` (increments whenever the geometry of any of its visuals changes)
- Add support for grid-based smoothing of Overpaint and Transparency visual state for surfaces

## [v2.3.9] - 2021-11-20

- Workaround: switch off VAO support for now

## [v2.3.8] - 2021-11-20

- Fix double canvas context creation (in plugin context)
- Fix unused vertex attribute handling (track which are used, disable the rest)
- Workaround for VAO issue in Chrome 96 (can cause WebGL to crash on geometry updates)

## [v2.3.7] - 2021-11-15

- Added ``ViewerOptions.collapseRightPanel``
- Added ``Viewer.loadTrajectory`` to support loading "composed" trajectories (e.g. from gro + xtc)
- Fix: handle parent in Structure.remapModel
- Add ``rounded`` and ``square`` helix profile options to Cartoon representation (in addition to the default ``elliptical``)

## [v2.3.6] - 2021-11-8

- Add additional measurement controls: orientation (box, axes, ellipsoid) & plane (best fit)
- Improve aromatic bond visuals (add ``aromaticScale``, ``aromaticSpacing``, ``aromaticDashCount`` params)
- [Breaking] Change ``adjustCylinderLength`` default to ``false`` (set to true for focus representation)
- Fix marker highlight color overriding select color
- CellPack extension update
    - add binary model support
    - add compartment (including membrane) geometry support
    - add latest mycoplasma model example
- Prefer WebGL1 in Safari 15.1.

## [v2.3.5] - 2021-10-19

- Fix sequence viewer for PDB files with COMPND record and multichain entities.
- Fix index pair bonds order assignment

## [v2.3.4] - 2021-10-12

- Fix pickScale not taken into account in line/point shader
- Add pixel-scale, pick-scale & pick-padding GET params to Viewer app
- Fix selecting bonds not adding their atoms in selection manager
- Add ``preferAtoms`` option to SelectLoci/HighlightLoci behaviors
- Make the implicit atoms of bond visuals pickable
    - Add ``preferAtomPixelPadding`` to Canvas3dInteractionHelper
- Add points & crosses visuals to Line representation
- Add ``pickPadding`` config option (look around in case target pixel is empty)
- Add ``multipleBonds`` param to bond visuals with options: off, symmetric, offset
- Fix ``argparse`` config in servers.

## [v2.3.3] - 2021-10-01

- Fix direct volume shader

## [v2.3.2] - 2021-10-01

- Prefer WebGL1 on iOS devices until WebGL2 support has stabilized.

## [v2.3.1] - 2021-09-28

- Add Charmm saccharide names
- Treat missing occupancy column as occupancy of 1
- Fix line shader not accounting for aspect ratio
- [Breaking] Fix point repr & shader
    - Was unusable with ``wboit``
    - Replaced ``pointFilledCircle`` & ``pointEdgeBleach`` params by ``pointStyle`` (square, circle, fuzzy)
    - Set ``pointSizeAttenuation`` to false by default
    - Set ``sizeTheme`` to ``uniform`` by default
- Add ``markerPriority`` option to Renderer (useful in combination with edges of marking pass)
- Add support support for ``chem_comp_bond`` and ``struct_conn`` categories (fixes ModelServer behavior where these categories should have been present)
- Model and VolumeServer: fix argparse config

## [v2.3.0] - 2021-09-06

- Take include/exclude flags into account when displaying aromatic bonds
- Improve marking performance
    - Avoid unnecessary draw calls/ui updates when marking
    - Check if loci is superset of visual
    - Check if loci overlaps with unit visual
    - Ensure ``Interval`` is used for ranges instead of ``SortedArray``
    - Add uniform marker type
    - Special case for reversing previous mark
- Add optional marking pass
    - Outlines visible and hidden parts of highlighted/selected groups
    - Add highlightStrength/selectStrength renderer params

## [v2.2.3] - 2021-08-25

- Add ``invertCantorPairing`` helper function
- Add ``Mesh`` processing helper ``.smoothEdges``
- Smooth border of molecular-surface with ``includeParent`` enabled
- Hide ``includeParent`` option from gaussian-surface visuals (not particularly useful)
- Improved ``StructureElement.Loci.size`` performance (for marking large cellpack models)
- Fix new ``TransformData`` issues (camera/bounding helper not showing up)
- Improve marking performance (avoid superfluous calls to ``StructureElement.Loci.isWholeStructure``)

## [v2.2.2] - 2021-08-11

- Fix ``TransformData`` issues [#133](https://github.com/molstar/molstar/issues/133)
- Fix ``mol-script`` query compiler const expression recognition.

## [v2.2.1] - 2021-08-02

- Add surrounding atoms (5 Angstrom) structure selection query
- [Breaking] Add maxDistance prop to ``IndexPairBonds``
- Fix coordinateSystem not handled in ``Structure.asParent``
- Add ``dynamicBonds`` to ``Structure`` props (force re-calc on model change)
    - Expose as optional param in root structure transform helper
- Add overpaint support to geometry exporters
- ``InputObserver`` improvements
  - normalize wheel speed across browsers/platforms
  - support Safari gestures (used by ``TrackballControls``)
  - ``PinchInput.fractionDelta`` and use it in ``TrackballControls``

## [v2.2.0] - 2021-07-31

- Add ``tubularHelices`` parameter to Cartoon representation
- Add ``SdfFormat`` and update SDF parser to be able to parse data headers according to spec (hopefully :)) #230
- Fix mononucleotides detected as polymer components (#229)
- Set default outline scale back to 1
- Improved DCD reader cell angle handling (interpret near 0 angles as 90 deg)
- Handle more residue/atom names commonly used in force-fields
- Add USDZ support to ``geo-export`` extension.
- Fix ``includeParent`` support for multi-instance bond visuals.
- Add ``operator`` Loci granularity, selecting everything with the same operator name.
- Prefer ``_label_seq_id`` fields in secondary structure assignment.
- Support new EMDB API (https://www.ebi.ac.uk/emdb/api/entry/map/[EMBD-ID]) for EM volume contour levels.
- ``Canvas3D`` tweaks:
    - Update ``forceDraw`` logic.
    - Ensure the scene is re-rendered when viewport size changes.
    - Support ``noDraw`` mode in ``PluginAnimationLoop``.

## [v2.1.0] - 2021-07-05

- Add parameter for to display aromatic bonds as dashes next to solid cylinder/line.
- Add backbone representation
- Fix outline in orthographic mode and set default scale to 2.

## [v2.0.7] - 2021-06-23

- Add ability to specify ``volumeIndex`` in ``Viewer.loadVolumeFromUrl`` to better support Volume Server inputs.
- Support in-place reordering for trajectory ``Frame.x/y/z`` arrays for better memory efficiency.
- Fixed text CIF encoder edge cases (most notably single whitespace not being escaped).

## [v2.0.6] - 2021-06-01

- Add glTF (GLB) and STL support to ``geo-export`` extension.
- Protein crosslink improvements
    - Change O-S bond distance to allow for NOS bridges (doi:10.1038/s41586-021-03513-3)
    - Added NOS-bridges query & improved disulfide-bridges query
- Fix #178: ``IndexPairBonds`` for non-single residue structures (bug due to atom reordering).
- Add volumetric color smoothing for MolecularSurface and GaussianSurface representations (#173)
- Fix nested 3d grid lookup that caused results being overwritten in non-covalent interactions computation.
- Basic implementation of ``BestDatabaseSequenceMapping`` (parse from CIF, color theme, superposition).
- Add atom id ranges support to Selection UI.

## [v2.0.5] - 2021-04-26

- Ability to pass ``Canvas3DContext`` to ``PluginContext.fromCanvas``.
- Relative frame support for ``Canvas3D`` viewport.
- Fix bug in screenshot copy UI.
- Add ability to select residues from a list of identifiers to the Selection UI.
- Fix SSAO bugs when used with ``Canvas3D`` viewport.
- Support for  full pausing (no draw) rendering: ``Canvas3D.pause(true)``.
- Add ``MeshBuilder.addMesh``.
- Add ``Torus`` primitive.
- Lazy volume loading support.
- [Breaking] ``Viewer.loadVolumeFromUrl`` signature change.
    - ``loadVolumeFromUrl(url, format, isBinary, isovalues, entryId)`` => ``loadVolumeFromUrl({ url, format, isBinary }, isovalues, { entryId, isLazy })``
- Add ``TextureMesh`` support to ``geo-export`` extension.

## [v2.0.4] - 2021-04-20

- [WIP] Mesh export extension
- ``Structure.eachAtomicHierarchyElement`` (#161)
- Fixed reading multi-line values in SDF format
- Fixed Measurements UI labels (#166)

## [v2.0.3] - 2021-04-09

- Add support for ``ColorTheme.palette`` designed for providing gradient-like coloring.
- [Breaking] The ``zip`` function is now asynchronous and expects a ``RuntimeContext``. Also added ``Zip()`` returning a ``Task``.
- [Breaking] Add ``CubeGridFormat`` in ``alpha-orbitals`` extension.

## [v2.0.2] - 2021-03-29

- Add ``Canvas3D.getRenderObjects``.
- [WIP] Animate state interpolating, including model trajectories
- Recognise MSE, SEP, TPO, PTR and PCA as non-standard amino-acids.
- Fix VolumeFromDensityServerCif transform label

## [v2.0.1] - 2021-03-23

- Exclude tsconfig.commonjs.tsbuildinfo from npm bundle

## [v2.0.0] - 2021-03-23

Too many changes to list as this is the start of the changelog... Notably, default exports are now forbidden.<|MERGE_RESOLUTION|>--- conflicted
+++ resolved
@@ -5,25 +5,19 @@
 
 ## [Unreleased]
 
+- Add emissive material support
+- Add bloom post-processing
+- MolViewSpec extension: `loadMVS` supports `keepCamera` parameter
+- Return StateTransform selectors from measurements API (addDistance, addAngle, etc.)
 - Refactor transparency rendering
     - More uniform behavior for blended, wboit, dpoit
     - Fix issues with text & image geometry
-<<<<<<< HEAD
-=======
-- MolViewSpec extension: `loadMVS` supports `keepCamera` parameter
->>>>>>> b3d45005
-- Return StateTransform selectors from measurements API (addDistance, addAngle, etc.)
 - Fix render-spheres example (#1100)
     - Wrong step size in sphere geometry boundingSphere & groupmapping
     - Handle empty `instanceGrid` in renderer & renderable
-<<<<<<< HEAD
-- Add emissive material support
-- Add bloom post-processing
-=======
 - Fix bond assignment from `IndexPairBonds`
     - Can not always be cached in `ElementSetIntraBondCache`
     - Wrong operator checks in `findPairBonds`
->>>>>>> b3d45005
 - Fix SSAO artifacts (@corredD, #1082)
 - Fix bumpiness artifacts (#1107, #1084)
 
