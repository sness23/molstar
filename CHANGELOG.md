--- conflicted
+++ resolved
@@ -9,14 +9,11 @@
 - [Fix] Clone ``Canvas3DParams`` when creating a ``Canvas3D`` instance to prevent shared state between multiple instances
 - Add ``includeResidueTest`` option to ``alignAndSuperposeWithSIFTSMapping``
 - Add ``parentDisplay`` param for interactions representation.
-<<<<<<< HEAD
 - [Experimental] Add support for PyMOL, VMD, and Jmol atom expressions in selection scripts
-=======
 - Support for ``failIfMajorPerformanceCaveat`` webgl attribute. Add ``PluginConfig.General.AllowMajorPerformanceCaveat`` and ``allow-major-performance-caveat`` Viewer GET param.
 - Fix handling of PDB TER records (#549)
 - Add support for getting multiple loci from a representation (``.getAllLoci()``)
 - Add ``key`` property to intra- and inter-bonds for referencing source data
->>>>>>> 1cf1f072
 
 ## [v3.16.0] - 2022-08-25
 
