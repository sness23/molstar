# Change Log
All notable changes to this project will be documented in this file, following the suggestions of [Keep a CHANGELOG](http://keepachangelog.com/). This project adheres to [Semantic Versioning](http://semver.org/) for its most widely used - and defacto - public interfaces.

Note that since we don't clearly distinguish between a public and private interfaces there will be changes in non-major versions that are potentially breaking. If we make breaking changes to less used interfaces we will highlight it in here.


## [Unreleased]

- Fix display issue with SIFTS mapping
- Add 'NH2', 'FOR', 'FMT' to `CommonProteinCaps`
- Add `opened` event to `PluginStateSnapshotManager`
- Properly switch-off fog
<<<<<<< HEAD
- Add `approximate` option for spheres rendering
=======
- Reduce `Spheres` memory usage
    - Derive mapping from VertexID
    - Pull position and group from texture
- Add `Euler` math primitive
- Add stride option to element sphere & point visuals
>>>>>>> 4e71618d

## [v3.37.1] - 2023-06-20

- Fix issues with wboit/dpoit in large scenes
- Fix lines, text, points rendering (broken in v3.37.0)

## [v3.37.0] - 2023-06-17

- Add `inverted` option to `xrayShaded` parameter
- Model-export extension: Add ability to set a file name for structures
- Add `contextHash` to `SizeTheme`
- Add mipmap-based blur for image backgrounds

## [v3.36.1] - 2023-06-11

- Allow parsing of CCD ligand files
- Add dedicated wwPDB CCD extension to align and visualize ideal & model CCD coordinates
- Make operators in `IndexPairBonds` a directed property
- Remove erroneous bounding-box overlap test in `Structure.eachUnitPair`
- Fix `EdgeBuilder.addNextEdge` for loop edges
- Optimize inter unit bond compute
- Ensure consistent state for volume representation (#210)
- Improve SSAO for thin geometry (e.g. lines)
- Add snapshot support for structure selections
- Add `nucleicProfile` parameter to cartoon representation
- Add `cartoon` theme with separate colorings for for mainchain and sidechain visuals

## [v3.35.0] - 2023-05-14

- Enable odd dash count (1,3,5)
- Add principal axes spec and fix edge cases
- Add a uniform color theme for NtC tube that still paints residue and segment dividers in a different color
- Mesh exporter improvements
    - Support points & lines in glTF export
    - Set alphaMode and doubleSided in glTF export
    - Fix flipped cylinder caps
- Fix bond assignments `struct_conn` records referencing waters
- Add StructConn extension providing functions for inspecting struct_conns
- Fix `PluginState.setSnapshot` triggering unnecessary state updates
- Fix an edge case in the `mol-state`'s `State` when trying to apply a transform to an existing Null object
- Add `SbNcbrPartialCharges` extension for coloring and labeling atoms and residues by partial atomic charges
  - uses custom mmcif categories `_sb_ncbr_partial_atomic_charges_meta` and `_sb_ncbr_partial_atomic_charges` (more info in [README.md](./src/extensions/sb-ncbr/README.md))
- Parse HEADER record when reading PDB file
- Support `ignoreHydrogens` in interactions representation
- Add hydroxyproline (HYP) commonly present in collagen molecules to the list of amino acids
- Fix assemblies for Archive PDB files (do not generate unique `label_asym_id` if `REMARK 350` is present)
- Add additional functions to `core.math` in `mol-script`
    - `cantorPairing`, `sortedCantorPairing`, `invertCantorPairing`,
    - `trunc`, `sign`

## [v3.34.0] - 2023-04-16

- Avoid `renderMarkingDepth` for fully transparent renderables
- Remove `camera.far` doubling workaround
- Add `ModifiersKeys.areNone` helper function
- Do not render NtC tube segments unless all required atoms are present in the structure
- Fix rendering issues caused by VAO reuse
- Add "Zoom All", "Orient Axes", "Reset Axes" buttons to the "Reset Camera" button
- Improve trackball move-state handling when key bindings use modifiers
- Fix rendering with very small viewport and SSAO enabled
- Fix `.getAllLoci` for structure representations with `structure.child`
- Fix `readAllLinesAsync` refering to dom length property
- Make mol-util/file-info node compatible
- Add `eachLocation` to representation/visual interface

## [v3.33.0] - 2023-04-02

- Handle resizes of viewer element even when window remains the same size
- Throttle canvas resize events
- Selection toggle buttons hidden if selection mode is off
- Camera focus loci bindings allow reset on click-away to be overridden
- Input/controls improvements
    - Move or fly around the scene using keys
    - Pointer lock to look around scene
    - Toggle spin/rock animation using keys
- Apply bumpiness as lightness variation with `ignoreLight`
- Remove `JSX` reference from `loci-labels.ts`
- Fix overpaint/transparency/substance smoothing not updated when geometry changes
- Fix camera project/unproject when using offset viewport
- Add support for loading all blocks from a mmcif file as a trajectory
- Add `Frustum3D` and `Plane3D` math primitives
- Include `occupancy` and `B_iso_or_equiv` when creating `Conformation` from `Model`
- Remove LazyImports (introduced in v3.31.1)

## [v3.32.0] - 2023-03-20

- Avoid rendering of fully transparent renderables
- Add occlusion color parameter
- Fix issue with outlines and orthographic camera
- Reduce over-blurring occlusion at larger view distances
- Fix occlusion artefact with non-canvas viewport and pixel-ratio > 1
- Update nodejs-shims conditionals to handle polyfilled document object in NodeJS environment.
- Ensure marking edges are at least one pixel wide
- Add exposure parameter to renderer
- Only trigger marking when mouse is directly over canvas
- Fix blurry occlusion in screenshots
- [Breaking] Add `setFSModule` to `mol-util/data-source` instead of trying to trick WebPack

## [v3.31.4] - 2023-02-24

- Allow link cylinder/line `dashCount` set to '0'
- Stop animation loop when disposing `PluginContext` (thanks @gfrn for identifying the issue)

## [v3.31.3] - 2023-02-22

- Fix impostor bond visuals not correctly updating on `sizeFactor` changes
- Fix degenerate case in PCA
- Fix near clipping avoidance in impostor shaders
- Update `fs` import in `data-source.ts`

## [v3.31.2] - 2023-02-12

- Fix exit code of volume pack executable (pack.ts). Now exits with non-0 status when an error happens
- Remove pca transform from components ui focus (too distracting)
- Fix artefacts with opaque outlines behind transparent objects
- Fix polymer trace visual not updating
- Fix use of `WEBGL_provoking_vertex`

## [v3.31.1] - 2023-02-05

- Improve Component camera focus based on the PCA of the structure and the following rules:
    - The first residue should be in first quadrant if there is only one chain
    - The average position of the residues of the first chain should be in the first quadrant if there is more than one chain
- Add `HeadlessPluginContext` and `HeadlessScreenshotHelper` to be used in Node.js
- Add example `image-renderer`
- Fix wrong offset when rendering text with orthographic projection
- Update camera/handle helper when `devicePixelRatio` changes
- Add various options to customize the axes camera-helper
- Fix issue with texture-mesh color smoothing when changing themes
- Add fast boundary helper and corresponding unit trait
- Add Observable for Canvas3D commits

## [v3.30.0] - 2023-01-29

- Improve `Dnatco` extension
    - Factor out common code in `Dnatco` extension
    - Add `NtC tube` visual. Applicable for structures with NtC annotation
    - [Breaking] Rename `DnatcoConfalPyramids` to `DnatcoNtCs`
- Improve boundary calculation performance
- Add option to create & include images in state snapshots
- Fix SSAO artefacts with high bias values
- Fix SSAO resolution scale parameter handling
- Improve outlines, visually more stable at different view distances

## [v3.29.0] - 2023-01-15

- `meshes` extension: Fixed a bug in mesh visualization (show backfaces when opacity < 1)
- Add color quick select control to Volume controls
- Fix `dropFiles` bug
- Fix some cyclic imports and reduce the use of const enums. This should make it easier to use the library with the `isolatedModules: true` TS config.
- Fix `dropFiles` bug (#679)
- Add `input type='color'` picker to `CombinedColorControl`
- Set `ParameterMappingControl` disabled when state is updating
- Performance tweaks
    - Update clip `defines` only when changed
    - Check for identity in structure/unit areEqual methods
    - Avoid cloning of structure representation parameters
    - Make SymmetryOperator.createMapping monomorphic
    - Improve bonding-sphere calculation
    - Defer Scene properties calculation (markerAverage, opacityAverage, hasOpaque)
    - Improve checks in in UnitsRepresentation setVisualState
- Add StructureElement.Loci.forEachLocation
- Add RepresentationRegistry.clear and ThemeRegistry.clear
- Add generic Loci support for overpaint, substance, clipping themes
- Add `.getCenter` and `.center` to `Camera`
- Add support to dim unmarked groups
- Add support for marker edge strength

## [v3.28.0] - 2022-12-20

- Show histogram in direct volume control point settings
- Add `solidInterior` parameter to sphere/cylinder impostors
- [Breaking] Tweak `ignoreHydrogens` non-polar handling (introduced in 3.27.0)
- Add `meshes` and `volumes-and-segmentations` extensions
    - See https://molstarvolseg.ncbr.muni.cz/ for more info
- Fix missing support for info in `ParamDefinition.Converted`
- Add support for multi-visual volume representations
- Improve volume isosurface bounding-sphere
- Add basic volume segmentation support to core
    - Add `Volume.Segment` model
    - Add `Segmentation` custom volume property
    - Add `SegmentRepresentation` representation
    - Add `volume-segment` color theme
- Fix GPU marching cubes failing for large meshes with webgl2 (due to use of float16)

## [v3.27.0] - 2022-12-15

- Add an `includeTransparent` parameter to hide/show outlines of components that are transparent
- Fix 'once' for animations of systems with many frames
- Better guard against issue (black fringes) with bumpiness in impostors
- Improve impostor shaders
    - Fix sphere near-clipping with orthographic projection
    - Fix cylinder near-clipping
    - Add interior cylinder caps
    - Add per-pixel object clipping
- Fix `QualityAssessment` assignment bug for structures with different auth vs label sequence numbering
- Refresh `ApplyActionControl`'s param definition when toggling expanded state
- Fix `struct_conn` bond assignment for ions
- Ability to show only polar hydrogens

## [v3.26.0] - 2022-12-04

- Support for ``powerPreference`` webgl attribute. Add ``PluginConfig.General.PowerPreference`` and ``power-preference`` Viewer GET param.
- Excluded common protein caps `NME` and `ACE` from the ligand selection query
- Add screen-space shadow post-processing effect
- Add "Structure Molecular Surface" visual
- Add `external-volume` theme (coloring of arbitrary geometries by user-selected volume)

## [v3.25.1] - 2022-11-20

- Fix edge-case in `Structure.eachUnitPair` with single-element units
- Fix 'auto' structure-quality for coarse models

## [v3.25.0] - 2022-11-16

- Fix handling of gzipped assets (reverts #615)

## [v3.24.0] - 2022-11-13

- Make `PluginContext.initContainer` checkered canvas background optional
- Store URL of downloaded assets to detect zip/gzip based on extension (#615)
- Add optional `operator.key`; can be referenced in `IndexPairBonds`
- Add overpaint/transparency/substance theme strength to representations
- Fix viewport color for transparent background

## [v3.23.0] - 2022-10-19

- Add `PluginContext.initContainer/mount/unmount` methods; these should make it easier to reuse a plugin context with both custom and built-in UI
- Add `PluginContext.canvas3dInitialized`
- `createPluginUI` now resolves after the 3d canvas has been initialized
- Change EM Volume Streaming default from `Whole Structure` to `Auto`

## [v3.22.0] - 2022-10-17

- Replace `VolumeIsosurfaceParams.pickingGranularity` param with `Volume.PickingGranuality`

## [v3.21.0] - 2022-10-17

- Add `VolumeIsosurfaceParams.pickingGranularity` param
- Prevent component controls collapsing when option is selected

## [v3.20.0] - 2022-10-16

- [Breaking] Rename the ``model-index`` color theme to ``trajectory-index``
- Add a new ``model-index`` color theme that uniquely colors each loaded model
- Add the new ``model-index`` and ``structure-index`` color themes as an option for the carbon color in the ``element-symbol`` and ``ilustrative`` color themes
- Add ``structure-index`` color theme that uniquely colors each root structure
- Add ``nearest`` method to ``Lookup3D``
- Add mipmap-based blur for skybox backgrounds

## [v3.19.0] - 2022-10-01

- Fix "empty textures" error on empty canvas
- Optimize BinaryCIF integer packing encoder
- Fix dual depth peeling when post-processing is off or when rendering direct-volumes
- Add ``cameraClipping.minNear`` parameter
- Fix black artifacts on specular highlights with transparent background

## [v3.18.0] - 2022-09-17

- Integration of Dual depth peeling - OIT method
- Stereo camera improvements
    - Fix param updates not applied
    - Better param ranges and description
    - Add timer.mark for left/right camera

## [v3.17.0] - 2022-09-11

- [Fix] Clone ``Canvas3DParams`` when creating a ``Canvas3D`` instance to prevent shared state between multiple instances
- Add ``includeResidueTest`` option to ``alignAndSuperposeWithSIFTSMapping``
- Add ``parentDisplay`` param for interactions representation.
- [Experimental] Add support for PyMOL, VMD, and Jmol atom expressions in selection scripts
- Support for ``failIfMajorPerformanceCaveat`` webgl attribute. Add ``PluginConfig.General.AllowMajorPerformanceCaveat`` and ``allow-major-performance-caveat`` Viewer GET param.
- Fix handling of PDB TER records (#549)
- Add support for getting multiple loci from a representation (``.getAllLoci()``)
- Add ``key`` property to intra- and inter-bonds for referencing source data
- Fix click event triggered after move

## [v3.16.0] - 2022-08-25

- Support ``globalColorParams`` and ``globalSymmetryParams`` in common representation params
- Support ``label`` parameter in ``Viewer.loadStructureFromUrl``
- Fix ``ViewportHelpContent`` Mouse Controls section

## [v3.15.0] - 2022-08-23

- Fix wboit in Safari >=15 (add missing depth renderbuffer to wboit pass)
- Add 'Around Camera' option to Volume streaming
- Avoid queuing more than one update in Volume streaming

## [v3.14.0] - 2022-08-20

- Expose inter-bonds compute params in structure
- Improve performance of inter/intra-bonds compute
- Fix defaultAttribs handling in Canvas3DContext.fromCanvas
- Confal pyramids extension improvements
    - Add custom labels to Confal pyramids
    - Improve naming of some internal types in Confal pyramids extension coordinate
    - Add example mmCIF file with categories necessary to display Confal pyramids
    - Change the lookup logic of NtC steps from residues
- Add support for download of gzipped files
- Don't filter IndexPairBonds by element-based rules in MOL/SDF and MOL2 (without symmetry) models
- Fix Glycam Saccharide Names used by default
- Fix GPU surfaces rendering in Safari with WebGL2
- Add ``fov`` (Field of View) Canvas3D parameter
- Add ``sceneRadiusFactor`` Canvas3D parameter
- Add background pass (skybox, image, horizontal/radial gradient)
    - Set simple-settings presets via ``PluginConfig.Background.Styles``
    - Example presets in new backgrounds extension
    - Load skybox/image from URL or File (saved in session)
    - Opacity, saturation, lightness controls for skybox/image
    - Coverage (viewport or canvas) controls for image/gradient
- [Breaking] ``AssetManager`` needs to be passed to various graphics related classes
- Fix SSAO renderable initialization
- Reduce number of webgl state changes
    - Add ``viewport`` and ``scissor`` to state object
    - Add ``hasOpaque`` to scene object
- Handle edge cases where some renderables would not get (correctly) rendered
    - Fix text background rendering for opaque text
    - Fix helper scenes not shown when rendering directly to draw target
- Fix ``CustomElementProperty`` coloring not working

## [v3.13.0] - 2022-07-24

- Fix: only update camera state if manualReset is off (#494)
- Improve handling principal axes of points in a plane
- Add 'material' annotation support for textures
- More effort to avoid using ``flat`` qualifier in shaders: add ``dVaryingGroup``
- Enable ``immediateUpdate`` for iso level in isosurface and volume streaming controls
- Add support to download CCD from configurable URL

## [v3.12.1] - 2022-07-20

- Fix plugin behavior dispose logic to correctly unsubscribe observables.

## [v3.12.0] - 2022-07-17

- Add ``colorMarker`` option to Renderer. This disables the highlight and select marker at a shader level for faster rendering of large scenes in some cases.
- Bind shared textures only once per pass, not for each render item
- Fix missing 'material' annotation for some uniforms, causing unnecessary uniform updates
- Remove use of ``isnan`` in impostor shaders, not needed and causing slowdown
- Avoid using ``flat`` qualifier in shaders, causing slowdown
- Improve CellPack's ``adjustStyle`` option (disable ``colorMarker``, set component options, enable marking w/o ghost)
- Scan all entities when looking for ``struct_conn`` entries (fixes issue when the same ``label_asym_id`` is used in more than one entity)

## [v3.11.0] - 2022-07-04

- Add ``instanceGranularity`` option for marker, transparency, clipping, overpaint, substance data to save memory
- CellPack extension tweaks
    - Use instancing to create DNA/RNA curves to save memory
    - Enable ``instanceGranularity`` by default
    - Add ``adjustStyle`` option to LoadCellPackModel action (stylized, no multi-sample, no far clipping, chain picking)
- Structure Superposition now respects pivot's coordinate system

## [v3.10.2] - 2022-06-26

- Fix superfluous shader varying
- Improve use of gl_VertexID when possible

## [v3.10.1] - 2022-06-26

- Fix groupCount when updating TextureMesh-based visuals

## [v3.10.0] - 2022-06-24

- Add support for Glycam saccharide names
- Add ``PluginConfig.Viewport.ShowTrajectoryControls`` config option

## [v3.9.1] - 2022-06-19

- Fix missing ``super.componentWillUnmount()`` calls (@simeonborko)
- Fix missing ``uGroupCount`` update for visuals
- Fix missing aromatic bond display

## [v3.9.0] - 2022-05-30

- Improve picking by using drawbuffers (when available) to reduce number of drawcalls
- GPU timing support
    - Add ``timing-mode`` Viewer GET param
    - Add support for webgl timer queries
    - Add timer marks around GPU render & compute operations
- Volume Server CIF: Add check that a data block contains volume data before parsing
- Fix ``Scene.clear`` not clearing primitives & volumes arrays (@JonStargaryen)
- Fix rendering volumes when wboit is switched off and postprocessing is enabled

## [v3.8.2] - 2022-05-22

- Fix ``Scene.opacityAverage`` not taking xray shaded into account

## [v3.8.1] - 2022-05-14

- Fix issues with marking camera/handle helper (#433)
- Fix issues with array uniforms when running with headless-gl
- Fix Polymer Chain Instance coloring
- Improve performance of scene marker/opacity average calculation

## [v3.8.0] - 2022-04-30

- Add support for outlines around transparent objects
- Improve per-group transparency when wboit is switched off
- Improve ``ColorTheme`` typing with ``ColorType`` generic.
    - Defaults to ``ColorTypeLocation``
    - Set when using ``ColorTypeDirect`` or ``ColorTypeGrid``
- Fix case handling of ``struct_conf`` mmCIF enumeration field (#425)
- Fix ``allowTransparentBackfaces`` for per-group transparency
- Fix ``FormatRegistry.isApplicable`` returning true for unregistered formats
- Fix: handle building of ``GridLookup3D`` with zero cell size
- Fix ``ignoreLight`` for direct-volume rendering with webgl1
- Fix (non-black) outlines when using transparent background

## [v3.7.0] - 2022-04-13

- Fix ``xrayShaded`` for texture-mesh geometries
- [Breaking] Change ``allowTransparentBackfaces`` to ``transparentBackfaces`` with options ``off``, ``on``, ``opaque``. This was only added in 3.6.0, so allowing a breaking change here.
    - ``off``: don't show (default)
    - ``on``: show with transparency
    - ``opaque``: show fully opaque
- Add option to disable file drop overlay.

## [v3.6.2] - 2022-04-05

- ModelServer ligand queries: fixes for alternate locations, additional atoms & UNL ligand
- React 18 friendly ``useBehavior`` hook.

## [v3.6.1] - 2022-04-03

- Fix React18 related UI regressions.

## [v3.6.0] - 2022-04-03

- Check that model and coordinates have same element count when creating a trajectory
- Fix aromatic rings assignment: do not mix flags and planarity test
- Improve bonds assignment of coarse grained models: check for IndexPairBonds and exhaustive StructConn
- Fix unit mapping in bondedAtomicPairs MolScript query
- Improve pdb parsing: handle non unique atom and chain names (fixes #156)
- Fix volume streaming for entries with multiple contour lists
- Add ``allowTransparentBackfaces`` parameter to support double-sided rendering of transparent geometries
- Fix handling of case insensitive mmCIF enumeration fields (including entity.type)
- Fix ``disable-wboit`` Viewer GET param
- Add support for React 18.
    - Used by importing ``createPluginUI`` from ``mol-plugin-ui/react18``;
    - In Mol* 4.0, React 18 will become the default option.

## [v3.5.0] - 2022-03-25

- Fix issues with bounding-sphere & color-smoothing (mostly for small geometries)
- Support BCIF => CIF conversion in ``cif2bcif`` CLI tool

## [v3.4.0] - 2022-03-13

- Fix handling of mmcif with empty ``label_*`` fields
- Improve saccharide detection (compare against list from CCD)
- Fix legend label of hydrophobicity color theme
- Add ``LoadTrajectory`` action
- Add ``CustomImportControls`` to left panel
- Add Zenodo import extension (load structures, trajectories, volumes, and zip files)
- Fix loading of some compressed files within sessions
- Fix wrong element assignment for atoms with Charmm ion names
- Fix handling of empty symmetry cell data
- Add support for ``trr`` and ``nctraj`` coordinates files
- Add support for ``prmtop`` and ``top`` topology files

## [v3.3.1] - 2022-02-27

- Fix issue with unit boundary reuse (do at visual level instead)
- Add option to ignore ions for inter-unit bond computation

## [v3.3.0] - 2022-02-27

- Fix parsing contour-level from emdb v3 header files
- Fix invalid CSS (#376)
- Fix "texture not renderable" & "texture not bound" warnings (#319)
- Fix visual for bonds between two aromatic rings
- Fix visual for delocalized bonds (parsed from mmcif and mol2)
- Fix ring computation algorithm
- Add ``UnitResonance`` property with info about delocalized triplets
- Resolve marking in main renderer loop to improve overall performance
- Use ``throttleTime`` instead of ``debounceTime`` in sequence viewer for better responsiveness
- Change line geometry default ``scaleFactor`` to 2 (3 is too big after fixing line rendering)
- Trajectory animation performance improvements
    - Reuse ``Model.CoarseGrained`` for coordinate trajectories
    - Avoid calculating ``InterUnitBonds`` when ``Structure.parent`` ones are empty
    - Reuse unit boundary if sphere has not changed too much
    - Don't show 'inter-bond' and 'element-cross' visuals in line representations of polymerAndLigand preset
- Fix additional mononucleotides detected as polymer components
- Fix and improve ``canRemap`` handling in ``IntraUnitBonds``
- Reuse occlusion for secondary passes during multi-sampling
- Check if marking passes are needed before doing them
- Add ``resolutionScale`` parameter to allow trading quality of occlusion for performance

## [v3.2.0] - 2022-02-17

- Rename "best database mapping" to "SIFTS Mapping"
- Add schema and export support for ``atom_site.pdbx_sifts_xref_*`` fields
- Add schema export support for ``atom_site.pdbx_label_index`` field
- Add `traceOnly` parameter to chain/UniProt-based structure alignment
- Store ``IndexPairBonds`` as a dynamic property.

## [v3.1.0] - 2022-02-06

- Fix ``xrayShaded`` & ``ignoreLight`` params not working at the same time
- Add ``ignoreLight`` to component params
- Tweaks for cleaner default representation style
    - Cartoon: use ``nucleotide-ring`` instead of ``nucleotide-block``
    - Focus: use ``xrayShaded`` instead of opacity; adjust target size; don't show non-covalent interactions twice
- Fix representation preset side effects (changing post-processing parameters, see #363)
- Add Quick Styles panel (default, illustrative, stylized)
- Fix exported structure missing secondary-structure categories (#364)
- Fix volume streaming error message: distinguish between missing data and server error (#364)

## [v3.0.2] - 2022-01-30

- Fix color smoothing of elongated structures (by fixing ``Sphere.expand`` for spheres with highly directional extrema)
- Fix entity label not displayed when multiple instances of the same entity are highlighted
- Fix empty elements created in ``StructureElement.Loci.extendToAllInstances``
- Measurement options tweaks (allow larger ``textSize``; make ``customText`` essential)
- Fix visual visibility sync edge case when changing state snapshots

## [v3.0.1] - 2022-01-27

- Fix marking pass not working with ``transparentBackground``
- Fix pdbe xray maps url not https
- Fix entity-id color theme broken for non-IHM models
- Improve/fix marking of ``InteractionsInterUnitVisual`` (mark when all contact-feature members are given)
- Add missing "entity-id" and "enity-source" options for carbon coloring to "element-symbol" color theme
- Fix VolumeServer/query CLI
- Support automatic iso-value adjustment for VolumeServer data in ``Viewer.loadVolumeFromUrl``
- Emit drag event whenever started within viewport (not only for non-empty loci)

## [v3.0.0] - 2022-01-23

- Assembly handling tweaks:
    - Do not include suffix for "identity assembly operators"
    - Do not include assembly-related categories to export if the structure was composed from an assembly
    - Special case for ``structAsymMap`` if Mol* asym id operator mapping is present
- Support for opening ZIP files with multiple entries
- Add Model Export extension
- Bugfix: Automatically treat empty string as "non-present" value in BinaryCIF writer.
- Fix coarse model support in entity-id color theme
- Fix marking of carbohydrate visuals (whole chain could get marked instead of single residue)
- Add custom colors to "element-symbol", "molecule-type", "residue-name", and "secondary-structure" themes
- Support/bugfixes for ``atom_site.pdbx_sifts_xref`` categories
- Improve/fix marking of ``InteractionsIntraUnitVisual`` (mark when all contact-feature members are given)

## [v3.0.0-dev.10] - 2022-01-17

- Fix ``getOperatorsForIndex``
- Pass animation info (current frame & count) to state animations
    - Fix camera stutter for "camera spin" animation
- Add formal charge parsing support for MOL/SDF files (thanks @ptourlas)
- [Breaking] Cleaner looking ``MembraneOrientationVisuals`` defaults
- [Breaking] Add rock animation to trackball controls
    - Add ``animate`` to ``TrackballControlsParams``, remove ``spin`` and ``spinSpeed``
    - Add ``animate`` to ``SimpleSettingsParams``, remove ``spin``
- Add "camera rock" state animation
- Add support for custom colors to "molecule-type" theme
- [Breaking] Add style parameter to "illustrative" color theme
    - Defaults to "entity-id" style instead of "chain-id"
- Add "illustrative" representation preset

## [v3.0.0-dev.9] - 2022-01-09

- Add PDBj as a ``pdb-provider`` option
- Move Viewer APP to a separate file to allow use without importing light theme & index.html
- Add symmetry support for mol2 files (only spacegroup setting 1)
- Fix mol2 files element symbol assignment
- Improve bond assignment from ``IndexPairBonds``
    - Add ``key`` field for mapping to source data
    - Fix assignment of bonds with unphysical length
- Fix label/stats of single atom selection in multi-chain units

## [v3.0.0-dev.8] - 2021-12-31

- Add ``PluginFeatureDetection`` and disable WBOIT in Safari 15.
- Add ``disable-wboit`` Viewer GET param
- Add ``prefer-webgl1`` Viewer GET param
- [Breaking] Refactor direct-volume rendering
    - Remove isosurface render-mode (use GPU MC instead)
    - Move coloring into theme (like for other geometries/renderables)
        - Add ``direct`` color type
        - Remove color from transfer-function (now only alpha)
        - Add direct-volume color theme support
        - Add volume-value color theme
- [Breaking] Use size theme in molecular/gaussian surface & label representations
    - This is breaking because it was hardcoded to ``physical`` internally but the repr size theme default was ``uniform`` (now ``physical``)

## [v3.0.0-dev.7] - 2021-12-20

- Reduce number of created programs/shaders
    - Support specifying variants when creating graphics render-items
    - Change double-side shader param from define to uniform
    - Remove dMarkerType shader define (use uMarker as needed)
    - Support to ignore defines depending on the shader variant
    - Combine pickObject/pickInstance/pickGroup shader variants into one
    - Combine markingDepth/markingMask shader variants into one
    - Correctly set shader define flags for overpaint, transparency, substance, clipping
- [Breaking] Add per-object clip rendering properties (variant/objects)
    - ``SimpleSettingsParams.clipping.variant/objects`` and ``RendererParams.clip`` were removed

## [v3.0.0-dev.6] - 2021-12-19

- Enable temporal multi-sampling by default
    - Fix flickering during marking with camera at rest
- Enable ``aromaticBonds`` in structure representations by default
- Add ``PluginConfig.Structure.DefaultRepresentationPreset``
- Add ModelArchive support
    - schema extensions (e.g., AlphaFold uses it for the pLDDT score)
    - ModelArchive option in DownloadStructure action
    - ``model-archive`` GET parameter for Viewer app
    - ``Viewer.loadModelArchive`` method
- Improve support for loading AlphaFold structures
    - Automatic coloring by pLDDT
    - AlphaFold DB option in DownloadStructure action
    - ``afdb`` GET parameter for Viewer app
    - ``Viewer.loadAlphaFoldDb`` method
- Add QualityAssessment extension (using data from ma_qa_metric_local mmcif category)
    - pLDDT & qmean score: coloring, repr presets, molql symbol, loci labels (including avg for mutli-residue selections)
    - pLDDT: selection query
- Warn about erroneous symmetry operator matrix (instead of throwing an error)
- Added ``createPluginUI`` to ``mol-plugin-ui``
    - Support ``onBeforeUIRender`` to make sure initial UI works with custom presets and similar features.
- [Breaking] Removed ``createPlugin`` and ``createPluginAsync`` from ``mol-plugin-ui``
    - Please use ``createPluginUI`` instead
- Improve aromatic bonds handling
    - Don't detect aromatic bonds for rings < 5 atoms based on planarity
    - Prefer atoms in aromatic rings as bond reference positions

## [v3.0.0-dev.5] - 2021-12-16

- Fix initial camera reset not triggering for some entries.

## [v3.0.0-dev.4] - 2021-12-14

- Add ``bumpiness`` (per-object and per-group), ``bumpFrequency`` & ``bumpAmplitude`` (per-object) render parameters (#299)
- Change ``label`` representation defaults: Use text border instead of rectangle background
- Add outline color option to renderer
- Fix false positives in Model.isFromPdbArchive
- Add drag and drop support for loading any file, including multiple at once
    - If there are session files (.molx or .molj) among the dropped files, only the first session will be loaded
- Add drag and drop overlay
- Safari 15.1 - 15.3 WebGL 2 support workaround
- [Breaking] Move ``react`` and ``react-dom`` to ``peerDependencies``. This might break some builds.

## [v3.0.0-dev.3] - 2021-12-4

- Fix OBJ and USDZ export

## [v3.0.0-dev.2] - 2021-12-1

- Do not include tests and source maps in NPM package

## [v3.0.0-dev.0] - 2021-11-28

- Add multiple lights support (with color, intensity, and direction parameters)
- [Breaking] Add per-object material rendering properties
    - ``SimpleSettingsParams.lighting.renderStyle`` and ``RendererParams.style`` were removed
- Add substance theme with per-group material rendering properties
- ``StructureComponentManager.Options`` state saving support
- ``ParamDefinition.Group.presets`` support

## [v2.4.1] - 2021-11-28

- Fix: allow atoms in aromatic rings to do hydrogen bonds

## [v2.4.0] - 2021-11-25

- Fix secondary-structure property handling
    - StructureElement.Property was incorrectly resolving type & key
    - StructureSelectionQuery helpers 'helix' & 'beta' were not ensuring property availability
- Re-enable VAO with better workaround (bind null elements buffer before deleting)
- Add ``Representation.geometryVersion`` (increments whenever the geometry of any of its visuals changes)
- Add support for grid-based smoothing of Overpaint and Transparency visual state for surfaces

## [v2.3.9] - 2021-11-20

- Workaround: switch off VAO support for now

## [v2.3.8] - 2021-11-20

- Fix double canvas context creation (in plugin context)
- Fix unused vertex attribute handling (track which are used, disable the rest)
- Workaround for VAO issue in Chrome 96 (can cause WebGL to crash on geometry updates)

## [v2.3.7] - 2021-11-15

- Added ``ViewerOptions.collapseRightPanel``
- Added ``Viewer.loadTrajectory`` to support loading "composed" trajectories (e.g. from gro + xtc)
- Fix: handle parent in Structure.remapModel
- Add ``rounded`` and ``square`` helix profile options to Cartoon representation (in addition to the default ``elliptical``)

## [v2.3.6] - 2021-11-8

- Add additional measurement controls: orientation (box, axes, ellipsoid) & plane (best fit)
- Improve aromatic bond visuals (add ``aromaticScale``, ``aromaticSpacing``, ``aromaticDashCount`` params)
- [Breaking] Change ``adjustCylinderLength`` default to ``false`` (set to true for focus representation)
- Fix marker highlight color overriding select color
- CellPack extension update
    - add binary model support
    - add compartment (including membrane) geometry support
    - add latest mycoplasma model example
- Prefer WebGL1 in Safari 15.1.

## [v2.3.5] - 2021-10-19

- Fix sequence viewer for PDB files with COMPND record and multichain entities.
- Fix index pair bonds order assignment

## [v2.3.4] - 2021-10-12

- Fix pickScale not taken into account in line/point shader
- Add pixel-scale, pick-scale & pick-padding GET params to Viewer app
- Fix selecting bonds not adding their atoms in selection manager
- Add ``preferAtoms`` option to SelectLoci/HighlightLoci behaviors
- Make the implicit atoms of bond visuals pickable
    - Add ``preferAtomPixelPadding`` to Canvas3dInteractionHelper
- Add points & crosses visuals to Line representation
- Add ``pickPadding`` config option (look around in case target pixel is empty)
- Add ``multipleBonds`` param to bond visuals with options: off, symmetric, offset
- Fix ``argparse`` config in servers.

## [v2.3.3] - 2021-10-01

- Fix direct volume shader

## [v2.3.2] - 2021-10-01

- Prefer WebGL1 on iOS devices until WebGL2 support has stabilized.

## [v2.3.1] - 2021-09-28

- Add Charmm saccharide names
- Treat missing occupancy column as occupancy of 1
- Fix line shader not accounting for aspect ratio
- [Breaking] Fix point repr & shader
    - Was unusable with ``wboit``
    - Replaced ``pointFilledCircle`` & ``pointEdgeBleach`` params by ``pointStyle`` (square, circle, fuzzy)
    - Set ``pointSizeAttenuation`` to false by default
    - Set ``sizeTheme`` to ``uniform`` by default
- Add ``markerPriority`` option to Renderer (useful in combination with edges of marking pass)
- Add support support for ``chem_comp_bond`` and ``struct_conn`` categories (fixes ModelServer behavior where these categories should have been present)
- Model and VolumeServer: fix argparse config

## [v2.3.0] - 2021-09-06

- Take include/exclude flags into account when displaying aromatic bonds
- Improve marking performance
    - Avoid unnecessary draw calls/ui updates when marking
    - Check if loci is superset of visual
    - Check if loci overlaps with unit visual
    - Ensure ``Interval`` is used for ranges instead of ``SortedArray``
    - Add uniform marker type
    - Special case for reversing previous mark
- Add optional marking pass
    - Outlines visible and hidden parts of highlighted/selected groups
    - Add highlightStrength/selectStrength renderer params

## [v2.2.3] - 2021-08-25

- Add ``invertCantorPairing`` helper function
- Add ``Mesh`` processing helper ``.smoothEdges``
- Smooth border of molecular-surface with ``includeParent`` enabled
- Hide ``includeParent`` option from gaussian-surface visuals (not particularly useful)
- Improved ``StructureElement.Loci.size`` performance (for marking large cellpack models)
- Fix new ``TransformData`` issues (camera/bounding helper not showing up)
- Improve marking performance (avoid superfluous calls to ``StructureElement.Loci.isWholeStructure``)

## [v2.2.2] - 2021-08-11

- Fix ``TransformData`` issues [#133](https://github.com/molstar/molstar/issues/133)
- Fix ``mol-script`` query compiler const expression recognition.

## [v2.2.1] - 2021-08-02

- Add surrounding atoms (5 Angstrom) structure selection query
- [Breaking] Add maxDistance prop to ``IndexPairBonds``
- Fix coordinateSystem not handled in ``Structure.asParent``
- Add ``dynamicBonds`` to ``Structure`` props (force re-calc on model change)
    - Expose as optional param in root structure transform helper
- Add overpaint support to geometry exporters
- ``InputObserver`` improvements
  - normalize wheel speed across browsers/platforms
  - support Safari gestures (used by ``TrackballControls``)
  - ``PinchInput.fractionDelta`` and use it in ``TrackballControls``

## [v2.2.0] - 2021-07-31

- Add ``tubularHelices`` parameter to Cartoon representation
- Add ``SdfFormat`` and update SDF parser to be able to parse data headers according to spec (hopefully :)) #230
- Fix mononucleotides detected as polymer components (#229)
- Set default outline scale back to 1
- Improved DCD reader cell angle handling (interpret near 0 angles as 90 deg)
- Handle more residue/atom names commonly used in force-fields
- Add USDZ support to ``geo-export`` extension.
- Fix ``includeParent`` support for multi-instance bond visuals.
- Add ``operator`` Loci granularity, selecting everything with the same operator name.
- Prefer ``_label_seq_id`` fields in secondary structure assignment.
- Support new EMDB API (https://www.ebi.ac.uk/emdb/api/entry/map/[EMBD-ID]) for EM volume contour levels.
- ``Canvas3D`` tweaks:
    - Update ``forceDraw`` logic.
    - Ensure the scene is re-rendered when viewport size changes.
    - Support ``noDraw`` mode in ``PluginAnimationLoop``.

## [v2.1.0] - 2021-07-05

- Add parameter for to display aromatic bonds as dashes next to solid cylinder/line.
- Add backbone representation
- Fix outline in orthographic mode and set default scale to 2.

## [v2.0.7] - 2021-06-23

- Add ability to specify ``volumeIndex`` in ``Viewer.loadVolumeFromUrl`` to better support Volume Server inputs.
- Support in-place reordering for trajectory ``Frame.x/y/z`` arrays for better memory efficiency.
- Fixed text CIF encoder edge cases (most notably single whitespace not being escaped).

## [v2.0.6] - 2021-06-01

- Add glTF (GLB) and STL support to ``geo-export`` extension.
- Protein crosslink improvements
    - Change O-S bond distance to allow for NOS bridges (doi:10.1038/s41586-021-03513-3)
    - Added NOS-bridges query & improved disulfide-bridges query
- Fix #178: ``IndexPairBonds`` for non-single residue structures (bug due to atom reordering).
- Add volumetric color smoothing for MolecularSurface and GaussianSurface representations (#173)
- Fix nested 3d grid lookup that caused results being overwritten in non-covalent interactions computation.
- Basic implementation of ``BestDatabaseSequenceMapping`` (parse from CIF, color theme, superposition).
- Add atom id ranges support to Selection UI.

## [v2.0.5] - 2021-04-26

- Ability to pass ``Canvas3DContext`` to ``PluginContext.fromCanvas``.
- Relative frame support for ``Canvas3D`` viewport.
- Fix bug in screenshot copy UI.
- Add ability to select residues from a list of identifiers to the Selection UI.
- Fix SSAO bugs when used with ``Canvas3D`` viewport.
- Support for  full pausing (no draw) rendering: ``Canvas3D.pause(true)``.
- Add ``MeshBuilder.addMesh``.
- Add ``Torus`` primitive.
- Lazy volume loading support.
- [Breaking] ``Viewer.loadVolumeFromUrl`` signature change.
    - ``loadVolumeFromUrl(url, format, isBinary, isovalues, entryId)`` => ``loadVolumeFromUrl({ url, format, isBinary }, isovalues, { entryId, isLazy })``
- Add ``TextureMesh`` support to ``geo-export`` extension.

## [v2.0.4] - 2021-04-20

- [WIP] Mesh export extension
- ``Structure.eachAtomicHierarchyElement`` (#161)
- Fixed reading multi-line values in SDF format
- Fixed Measurements UI labels (#166)

## [v2.0.3] - 2021-04-09

- Add support for ``ColorTheme.palette`` designed for providing gradient-like coloring.
- [Breaking] The ``zip`` function is now asynchronous and expects a ``RuntimeContext``. Also added ``Zip()`` returning a ``Task``.
- [Breaking] Add ``CubeGridFormat`` in ``alpha-orbitals`` extension.

## [v2.0.2] - 2021-03-29

- Add ``Canvas3D.getRenderObjects``.
- [WIP] Animate state interpolating, including model trajectories
- Recognise MSE, SEP, TPO, PTR and PCA as non-standard amino-acids.
- Fix VolumeFromDensityServerCif transform label

## [v2.0.1] - 2021-03-23

- Exclude tsconfig.commonjs.tsbuildinfo from npm bundle

## [v2.0.0] - 2021-03-23

Too many changes to list as this is the start of the changelog... Notably, default exports are now forbidden.<|MERGE_RESOLUTION|>--- conflicted
+++ resolved
@@ -10,15 +10,12 @@
 - Add 'NH2', 'FOR', 'FMT' to `CommonProteinCaps`
 - Add `opened` event to `PluginStateSnapshotManager`
 - Properly switch-off fog
-<<<<<<< HEAD
 - Add `approximate` option for spheres rendering
-=======
 - Reduce `Spheres` memory usage
     - Derive mapping from VertexID
     - Pull position and group from texture
 - Add `Euler` math primitive
 - Add stride option to element sphere & point visuals
->>>>>>> 4e71618d
 
 ## [v3.37.1] - 2023-06-20
 
