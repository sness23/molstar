# Change Log
All notable changes to this project will be documented in this file, following the suggestions of [Keep a CHANGELOG](http://keepachangelog.com/). This project adheres to [Semantic Versioning](http://semver.org/) for its most widely used - and defacto - public interfaces.

Note that since we don't clearly distinguish between a public and private interfaces there will be changes in non-major versions that are potentially breaking. If we make breaking changes to less used interfaces we will highlight it in here.

## [Unreleased]

- Add round-caps option on tubular alpha helices
- Fix missing Sequence UI update on state object removal (#1219)
- Improved prmtop format support (CTITLE, %COMMENT)
- Avoid calculating bonds for water units when `ignoreHydrogens` is on
- Add `Water` trait to `Unit`
- Improve entity-id coloring for structures with multiple models from the same source (#1221)
- Wrap screenshot & image generation in a `Task`
- AlphaFold DB: Add BinaryCIF support when fetching data
- PDB-Dev: Add support for 4-character PDB IDs (e.g., 8ZZC)
- Fix polymer-gap visual coloring with cartoon theme
- Add formal-charge color theme (#328)
- Add more coloring options to cartoon theme
<<<<<<< HEAD
- Use `CompressionStream` Browser API when available
=======
- Add `pdbx_structure_determination_methodology` mmcif field and `Model` helpers
- Fix cartoon representation not updated when secondary structure changes
- Add Zhang-Skolnick secondary-structure assignment method which handles coarse-grained models (#49)
- Calculate bonds for coarse-grained models
>>>>>>> cd30d9c1

## [v4.5.0] - 2024-07-28

- Separated postprocessing passes
- Take into account explicit hydrogens when computing hydrogen bonds
- Fix DoF with pixel ratios =! 1
- Fix DoF missing transparent depth
- Fix trackball pinch zoom and add pan
- Fix aromatic link rendering when `adjustCylinderLength` is true
- Change trackball animate spin speed unit to radians per second
- Fix `mol-plugin-ui/skin/base/components/misc.scss` syntax to be in line with latest Sass syntax
- Handle missing theme updates
    - Fix trajectory-index color-theme not always updated (#896)
    - Fix bond cylinders not updated on size-theme change with `adjustCylinderLength` enabled (#1215)
- Use `OES_texture_float_linear` for SSAO when available

## [v4.4.1] - 2024-06-30

- Clean `solidInterior` transparent cylinders
- Create a transformer to deflate compressed data
- Adjust Quick Styles panel button labels
- Improve camera interpolation code (interpolate camera rotation instead of just position)
- Mesoscale Explorer
    - Add `illustrative` coloring option
    - Press 'C' to toggle between center and zoom & center on click
    - Add entities selection description
    - Clicking a leaf node in the right panel tree will center each instance in turn
    - Add measurement controls to right panel
    - Mouse left click on label with snapshot key will load snapshot
    - Mouse hover over label with protein name highlight entities with the same name
    - Custom ViewportSnapshotDescription with custom MarkdowAnchor
        - \# other snapshots with a given key \[...](#key)
        - i highlight a protein with a given NAME \[...](iNAME)
        - g highlight a group with a given group type and group name \[...](ggrouptype.groupname)
        - h URLs with a given link \[...](http...)
    - Snapshot description panel window size and text can be resized and hidden with new icons
    - Add styles controls to right panel
    - Add viewport settings to left panel
    - Add app info component to left panel with interactive tour and doc link
- Fixes SSAO edge artifacts (#1122)
    - Add `reuseOcclusion` parameter to multi-sample pass
    - Add `blurDepthBias` parameter to occlusion pass
    - Handle near clip in SSAO blur
- Support reading score from B-factor in pLDDT color theme
- Add Cel-shading support
    - `celShaded` geometry parameter
    - `celSteps` renderer parameter
- Add the ability to customize the Snapshot Description component via `PluginUISpec.components.viewport.snapshotDescription`
- Add `doNotDisposeCanvas3DContext` option to `PluginContext.dispose`
- Remove support for density data from edmaps.rcsb.org

## [v4.3.0] - 2024-05-26

- Fix State Snapshots export animation (#1140)
- Add depth of field (dof) postprocessing effect
- Add `SbNcbrTunnels` extension for for visualizing tunnels in molecular structures from ChannelsDB (more info in [tunnels.md](./docs/docs/extensions/tunnels.md))
- Fix edge case in minimizing RMSD transform computation

## [v4.2.0] - 2024-05-04

- Add emissive material support
- Add bloom post-processing
- MolViewSpec extension: `loadMVS` supports `keepCamera` parameter
- Return StateTransform selectors from measurements API (addDistance, addAngle, etc.)
- Refactor transparency rendering
    - More uniform behavior for blended, wboit, dpoit
    - Fix issues with text & image geometry
- Fix render-spheres example (#1100)
    - Wrong step size in sphere geometry boundingSphere & groupmapping
    - Handle empty `instanceGrid` in renderer & renderable
- Fix bond assignment from `IndexPairBonds`
    - Can not always be cached in `ElementSetIntraBondCache`
    - Wrong operator checks in `findPairBonds`
- Fix SSAO artifacts (@corredD, #1082)
- Fix bumpiness artifacts (#1107, #1084)

## [v4.1.0] - 2024-03-31

- Add `VolumeTransform` to translate/rotate a volume like in a structure superposition
- Fix BinaryCIF encoder edge cases caused by re-encoding an existing BinaryCIF file
- Fix edge-case where width/height in InputObserver are not correct
- Fix transparency rendering fallback (#1058)
- Fix SSAO broken when `OES_texture_float_linear` is unavailable
- Add `normalOffset` to `external-volume` color theme
    - This can give results similar to pymol's surface_ramp_above_mode=1
- Add `rotation` parameter to skybox background

## [v4.0.1] - 2024-02-19

- Fix BinaryCIF decoder edge cases. Fixes mmCIF model export from data provided by ModelServer.
- MolViewSpec extension: support for MVSX file format
- Revert "require WEBGL_depth_texture extension" & "remove renderbuffer use"

## [v4.0.0] - 2024-02-04

- Add Mesoscale Explorer app for investigating large systems
- [Breaking] Remove `cellpack` extension (superseded by Mesoscale Explorer app)
- [Breaking] Set minimal node.js version to 18
- [Breaking] Generalize rcsb/assembly-symmetry/ extension
    - Move to assembly-symmetry/
    - Remove RCSB specific dependencies and prefixes
- [Breaking] Require `WEBGL_depth_texture` webgl extension
    - Remove `renderbuffer` use
- [Breaking] Change build target to ES2018
    - Custom builds only require ES6 for dependencies like immer.js
- [Breaking] Changed `createPluginUI`
    - The function now takes a single `options` argument
    - The caller must specify a `render` method that mounts the Mol* react component to DOM
        - A default `renderReact18` method is provided, but needs to be imported separately
        - To support React 16 and 17, `ReactDOM.render` can be passed
- Improve `SetUtils` performance using ES6 features
- [Breaking] Reduce memory usage of `SymmetryOperator.ArrayMapping`
    - Requires calling methods from instance
- [Breaking] Fix `mol-model/structure/model/properties/seconday-structure.ts` file name (#938)
- [Breaking] Add `Canvas3DContext` runtime props
    - Props: pixelScale, pickScale, transparency (blended, wboit, dpoit)
    - Replaces instantiation-time attribs
- [Breaking] Change default compile target to ES2018
- [Breaking] Add culling & LOD support
    - Cull per-object and per-instance
    - Cull based on frustum and camera distance
    - LOD visibility based on camera distance
    - Special LOD mode for spheres with automatic levels
    - Occlusion culling (only WebGL2)
        - Hi-Z pass
        - Cull based on previous frame's Hi-Z buffer
- Add stochastic/dithered transparency to fade overlapping LODs in and out
- Add "Automatic Detail" preset that shows surface/cartoon/ball & stick based on camera distance

## [v3.45.0] - 2024-02-03

- Add color interpolation to impostor cylinders
- MolViewSpec components are applicable only when the model has been loaded from MolViewSpec
- Add `snapshotKey` and `tooltip` params to loci `LabelRepresentation`
- Update `FocusLoci` behavior to support `snapshotKey` param
  - Clicking a visual with `snapshotKey` will trigger that snapshot
- Render multiline loci label tooltips as Markdown
- `ParamDefinition.Text` updates:
  - Support `multiline` inputs
  - Support `placeholder` parameter
  - Support `disableInteractiveUpdates` to only trigger updates once the control loses focus
- Move dependencies related to the headless context from optional deps to optional peer deps

## [v3.44.0] - 2024-01-06

- Add new `cartoon` visuals to support atomic nucleotide base with sugar
- Add `thicknessFactor` to `cartoon` representation for scaling nucleotide block/ring/atomic-fill visuals
- Use bonds from `_struct_conn` in mmCIF files that use `label_seq_id`
- Fix measurement label `offsetZ` default: not needed when `scaleByRadius` is enbaled
- Support for label rendering in HeadlessPluginContext
- MolViewSpec extension
  - Support all X11 colors
  - Support relative URIs
  - CLI tools: mvs-validate, mvs-render, mvs-print-schema
  - Labels applied in one node
- ModelServer SDF/MOL2 ligand export: fix atom indices when additional atoms are present
- Avoid showing (and calculating) inter-unit bonds for huge structures
- Fixed `DragOverlay` on WebKit/Safari browsers

## [v3.43.1] - 2023-12-04

- Fix `react-markdown` dependency

## [v3.43.0] - 2023-12-02

- Fix `State.tryGetCellData` (return type & data check)
- Don't change camera.target unless flyMode or pointerLock are enabled
- Handle empty CIF files
- Snapshot improvements:
    - Add `key` property
    - Ability to existing snapshot name, key, and description
    - Support markdown in descriptions (ignores all HTML tags)
    - Ability to link to snapshots by key from descriptions
    - Separate UI control showing description of the current snapshot
- Do not activate drag overlay for non-file content
- Add `structure-element-sphere` visual to `spacefill` representation
- Fix missing `await` in `HeadlessPluginContext.saveStateSnapshot`
- Added support for providing custom sequence viewers to the plugin spec
- MolViewSpec extension (MVS)
- Add URL parameters `mvs-url`, `mvs-data`, `mvs-format`
- Add drag&drop for `.mvsj` files
- Fix `bumpiness` scaling with `ignoreLight` enabled
- Add `transforms` & `label` params to `ShapeFromPly`
- Optimize `LociSelectManager.selectOnly` to avoid superfluous loci set operations
- Dispose of viewer on `unload` event to aid GC

## [v3.42.0] - 2023-11-05

- Fix handling of PDB files with insertion codes (#945)
- Fix de-/saturate of colors with no hue
- Improve `distinctColors` function
    - Add `sort` and `sampleCountFactor` parameters
    - Fix clustering issues
- Add `clipPrimitive` option to spheres geometry, clipping whole spheres instead of cutting them
- Add `DragAndDropManager`
- Add `options` support for default bond labels

## [v3.41.0] - 2023-10-15

- Add `PluginContext.initialized` promise & support for it in the `Plugin` UI component.
- Fix undesired interaction between settings panel and the panel on the right.
- Add ability to customize server parameters for `RCSBAssemblySymmetry`.

## [v3.40.1] - 2023-09-30

- Do not call `updateFocusRepr` if default `StructureFocusRepresentation` isn't present.
- Treat "tap" as a click in `InputObserver`
- ModelServer ligand queries: fix atom count reported by SDF/MOL/MOL2 export
- CCD extension: Make visuals for aromatic bonds configurable
- Add optional `file?: CifFile` to `MmcifFormat.data`
- Add support for webgl extensions
    - `WEBGL_clip_cull_distance`
    - `EXT_conservative_depth`
    - `WEBGL_stencil_texturing`
    - `EXT_clip_control`
- Add `MultiSampleParams.reduceFlicker` (to be able to switch it off)
- Add `alphaThickness` parameter to adjust alpha of spheres for radius
- Ability to hide "right" panel from simplified viewport controls
- Add `blockIndex` parameter to TrajectoryFromMmCif
- Fix bounding sphere calculation for "element-like" visuals
- Fix RCSB PDB validation report URL
- Add sharpening postprocessing option
- Take pixel-ratio into account for outline scale
- Gracefully handle missing HTMLImageElement
- Fix pixel-ratio changes not applied to all render passes

## [v3.39.0] - 2023-09-02

- Add some elements support for `guessElementSymbolString` function
- Faster bounding rectangle calculation for imposter spheres
- Allow toggling of hydrogens as part of `LabelTextVisual`

## [v3.38.3] - 2023-07-29

- Fix imposter spheres not updating, e.g. in trajectories (broke in v3.38.0)

## [v3.38.2] - 2023-07-24

- Don't rely solely on `chem_comp_atom` when detecting CCD files (#877)
- Actually support non-physical keys in `Bindings.Trigger.code`

## [v3.38.1] - 2023-07-22

- Fix pixel-scale not updated in SSAO pass

## [v3.38.0] - 2023-07-18

- Fix display issue with SIFTS mapping
- Support non-physical keys in `Bindings.Trigger.code`
- Update `getStateSnapshot` to only overwrite current snapshot if it was created automatically
- Fix distinct palette's `getSamples` infinite loop
- Add 'NH2', 'FOR', 'FMT' to `CommonProteinCaps`
- Add `opened` event to `PluginStateSnapshotManager`
- Properly switch-off fog
- Add `approximate` option for spheres rendering
- Reduce `Spheres` memory usage
    - Derive mapping from VertexID
    - Pull position and group from texture
- Add `Euler` math primitive
- Add stride option to element sphere & point visuals
- Add `disabledExtensions` field to default viewer's options
- Add `LRUCache.remove`
- Add 'Chain Instance' and 'Uniform' options for 'Carbon Color' param (in Color Theme: Element Symbol)

## [v3.37.1] - 2023-06-20

- Fix issues with wboit/dpoit in large scenes
- Fix lines, text, points rendering (broken in v3.37.0)

## [v3.37.0] - 2023-06-17

- Add `inverted` option to `xrayShaded` parameter
- Model-export extension: Add ability to set a file name for structures
- Add `contextHash` to `SizeTheme`
- Add mipmap-based blur for image backgrounds

## [v3.36.1] - 2023-06-11

- Allow parsing of CCD ligand files
- Add dedicated wwPDB CCD extension to align and visualize ideal & model CCD coordinates
- Make operators in `IndexPairBonds` a directed property
- Remove erroneous bounding-box overlap test in `Structure.eachUnitPair`
- Fix `EdgeBuilder.addNextEdge` for loop edges
- Optimize inter unit bond compute
- Ensure consistent state for volume representation (#210)
- Improve SSAO for thin geometry (e.g. lines)
- Add snapshot support for structure selections
- Add `nucleicProfile` parameter to cartoon representation
- Add `cartoon` theme with separate colorings for for mainchain and sidechain visuals

## [v3.35.0] - 2023-05-14

- Enable odd dash count (1,3,5)
- Add principal axes spec and fix edge cases
- Add a uniform color theme for NtC tube that still paints residue and segment dividers in a different color
- Mesh exporter improvements
    - Support points & lines in glTF export
    - Set alphaMode and doubleSided in glTF export
    - Fix flipped cylinder caps
- Fix bond assignments `struct_conn` records referencing waters
- Add StructConn extension providing functions for inspecting struct_conns
- Fix `PluginState.setSnapshot` triggering unnecessary state updates
- Fix an edge case in the `mol-state`'s `State` when trying to apply a transform to an existing Null object
- Add `SbNcbrPartialCharges` extension for coloring and labeling atoms and residues by partial atomic charges
  - uses custom mmcif categories `_sb_ncbr_partial_atomic_charges_meta` and `_sb_ncbr_partial_atomic_charges` (more info in [README.md](./src/extensions/sb-ncbr/README.md))
- Parse HEADER record when reading PDB file
- Support `ignoreHydrogens` in interactions representation
- Add hydroxyproline (HYP) commonly present in collagen molecules to the list of amino acids
- Fix assemblies for Archive PDB files (do not generate unique `label_asym_id` if `REMARK 350` is present)
- Add additional functions to `core.math` in `mol-script`
    - `cantorPairing`, `sortedCantorPairing`, `invertCantorPairing`,
    - `trunc`, `sign`

## [v3.34.0] - 2023-04-16

- Avoid `renderMarkingDepth` for fully transparent renderables
- Remove `camera.far` doubling workaround
- Add `ModifiersKeys.areNone` helper function
- Do not render NtC tube segments unless all required atoms are present in the structure
- Fix rendering issues caused by VAO reuse
- Add "Zoom All", "Orient Axes", "Reset Axes" buttons to the "Reset Camera" button
- Improve trackball move-state handling when key bindings use modifiers
- Fix rendering with very small viewport and SSAO enabled
- Fix `.getAllLoci` for structure representations with `structure.child`
- Fix `readAllLinesAsync` refering to dom length property
- Make mol-util/file-info node compatible
- Add `eachLocation` to representation/visual interface

## [v3.33.0] - 2023-04-02

- Handle resizes of viewer element even when window remains the same size
- Throttle canvas resize events
- Selection toggle buttons hidden if selection mode is off
- Camera focus loci bindings allow reset on click-away to be overridden
- Input/controls improvements
    - Move or fly around the scene using keys
    - Pointer lock to look around scene
    - Toggle spin/rock animation using keys
- Apply bumpiness as lightness variation with `ignoreLight`
- Remove `JSX` reference from `loci-labels.ts`
- Fix overpaint/transparency/substance smoothing not updated when geometry changes
- Fix camera project/unproject when using offset viewport
- Add support for loading all blocks from a mmcif file as a trajectory
- Add `Frustum3D` and `Plane3D` math primitives
- Include `occupancy` and `B_iso_or_equiv` when creating `Conformation` from `Model`
- Remove LazyImports (introduced in v3.31.1)

## [v3.32.0] - 2023-03-20

- Avoid rendering of fully transparent renderables
- Add occlusion color parameter
- Fix issue with outlines and orthographic camera
- Reduce over-blurring occlusion at larger view distances
- Fix occlusion artefact with non-canvas viewport and pixel-ratio > 1
- Update nodejs-shims conditionals to handle polyfilled document object in NodeJS environment.
- Ensure marking edges are at least one pixel wide
- Add exposure parameter to renderer
- Only trigger marking when mouse is directly over canvas
- Fix blurry occlusion in screenshots
- [Breaking] Add `setFSModule` to `mol-util/data-source` instead of trying to trick WebPack

## [v3.31.4] - 2023-02-24

- Allow link cylinder/line `dashCount` set to '0'
- Stop animation loop when disposing `PluginContext` (thanks @gfrn for identifying the issue)

## [v3.31.3] - 2023-02-22

- Fix impostor bond visuals not correctly updating on `sizeFactor` changes
- Fix degenerate case in PCA
- Fix near clipping avoidance in impostor shaders
- Update `fs` import in `data-source.ts`

## [v3.31.2] - 2023-02-12

- Fix exit code of volume pack executable (pack.ts). Now exits with non-0 status when an error happens
- Remove pca transform from components ui focus (too distracting)
- Fix artefacts with opaque outlines behind transparent objects
- Fix polymer trace visual not updating
- Fix use of `WEBGL_provoking_vertex`

## [v3.31.1] - 2023-02-05

- Improve Component camera focus based on the PCA of the structure and the following rules:
    - The first residue should be in first quadrant if there is only one chain
    - The average position of the residues of the first chain should be in the first quadrant if there is more than one chain
- Add `HeadlessPluginContext` and `HeadlessScreenshotHelper` to be used in Node.js
- Add example `image-renderer`
- Fix wrong offset when rendering text with orthographic projection
- Update camera/handle helper when `devicePixelRatio` changes
- Add various options to customize the axes camera-helper
- Fix issue with texture-mesh color smoothing when changing themes
- Add fast boundary helper and corresponding unit trait
- Add Observable for Canvas3D commits

## [v3.30.0] - 2023-01-29

- Improve `Dnatco` extension
    - Factor out common code in `Dnatco` extension
    - Add `NtC tube` visual. Applicable for structures with NtC annotation
    - [Breaking] Rename `DnatcoConfalPyramids` to `DnatcoNtCs`
- Improve boundary calculation performance
- Add option to create & include images in state snapshots
- Fix SSAO artefacts with high bias values
- Fix SSAO resolution scale parameter handling
- Improve outlines, visually more stable at different view distances

## [v3.29.0] - 2023-01-15

- `meshes` extension: Fixed a bug in mesh visualization (show backfaces when opacity < 1)
- Add color quick select control to Volume controls
- Fix `dropFiles` bug
- Fix some cyclic imports and reduce the use of const enums. This should make it easier to use the library with the `isolatedModules: true` TS config.
- Fix `dropFiles` bug (#679)
- Add `input type='color'` picker to `CombinedColorControl`
- Set `ParameterMappingControl` disabled when state is updating
- Performance tweaks
    - Update clip `defines` only when changed
    - Check for identity in structure/unit areEqual methods
    - Avoid cloning of structure representation parameters
    - Make SymmetryOperator.createMapping monomorphic
    - Improve bonding-sphere calculation
    - Defer Scene properties calculation (markerAverage, opacityAverage, hasOpaque)
    - Improve checks in in UnitsRepresentation setVisualState
- Add StructureElement.Loci.forEachLocation
- Add RepresentationRegistry.clear and ThemeRegistry.clear
- Add generic Loci support for overpaint, substance, clipping themes
- Add `.getCenter` and `.center` to `Camera`
- Add support to dim unmarked groups
- Add support for marker edge strength

## [v3.28.0] - 2022-12-20

- Show histogram in direct volume control point settings
- Add `solidInterior` parameter to sphere/cylinder impostors
- [Breaking] Tweak `ignoreHydrogens` non-polar handling (introduced in 3.27.0)
- Add `meshes` and `volumes-and-segmentations` extensions
    - See https://molstarvolseg.ncbr.muni.cz/ for more info
- Fix missing support for info in `ParamDefinition.Converted`
- Add support for multi-visual volume representations
- Improve volume isosurface bounding-sphere
- Add basic volume segmentation support to core
    - Add `Volume.Segment` model
    - Add `Segmentation` custom volume property
    - Add `SegmentRepresentation` representation
    - Add `volume-segment` color theme
- Fix GPU marching cubes failing for large meshes with webgl2 (due to use of float16)

## [v3.27.0] - 2022-12-15

- Add an `includeTransparent` parameter to hide/show outlines of components that are transparent
- Fix 'once' for animations of systems with many frames
- Better guard against issue (black fringes) with bumpiness in impostors
- Improve impostor shaders
    - Fix sphere near-clipping with orthographic projection
    - Fix cylinder near-clipping
    - Add interior cylinder caps
    - Add per-pixel object clipping
- Fix `QualityAssessment` assignment bug for structures with different auth vs label sequence numbering
- Refresh `ApplyActionControl`'s param definition when toggling expanded state
- Fix `struct_conn` bond assignment for ions
- Ability to show only polar hydrogens

## [v3.26.0] - 2022-12-04

- Support for ``powerPreference`` webgl attribute. Add ``PluginConfig.General.PowerPreference`` and ``power-preference`` Viewer GET param.
- Excluded common protein caps `NME` and `ACE` from the ligand selection query
- Add screen-space shadow post-processing effect
- Add "Structure Molecular Surface" visual
- Add `external-volume` theme (coloring of arbitrary geometries by user-selected volume)

## [v3.25.1] - 2022-11-20

- Fix edge-case in `Structure.eachUnitPair` with single-element units
- Fix 'auto' structure-quality for coarse models

## [v3.25.0] - 2022-11-16

- Fix handling of gzipped assets (reverts #615)

## [v3.24.0] - 2022-11-13

- Make `PluginContext.initContainer` checkered canvas background optional
- Store URL of downloaded assets to detect zip/gzip based on extension (#615)
- Add optional `operator.key`; can be referenced in `IndexPairBonds`
- Add overpaint/transparency/substance theme strength to representations
- Fix viewport color for transparent background

## [v3.23.0] - 2022-10-19

- Add `PluginContext.initContainer/mount/unmount` methods; these should make it easier to reuse a plugin context with both custom and built-in UI
- Add `PluginContext.canvas3dInitialized`
- `createPluginUI` now resolves after the 3d canvas has been initialized
- Change EM Volume Streaming default from `Whole Structure` to `Auto`

## [v3.22.0] - 2022-10-17

- Replace `VolumeIsosurfaceParams.pickingGranularity` param with `Volume.PickingGranuality`

## [v3.21.0] - 2022-10-17

- Add `VolumeIsosurfaceParams.pickingGranularity` param
- Prevent component controls collapsing when option is selected

## [v3.20.0] - 2022-10-16

- [Breaking] Rename the ``model-index`` color theme to ``trajectory-index``
- Add a new ``model-index`` color theme that uniquely colors each loaded model
- Add the new ``model-index`` and ``structure-index`` color themes as an option for the carbon color in the ``element-symbol`` and ``ilustrative`` color themes
- Add ``structure-index`` color theme that uniquely colors each root structure
- Add ``nearest`` method to ``Lookup3D``
- Add mipmap-based blur for skybox backgrounds

## [v3.19.0] - 2022-10-01

- Fix "empty textures" error on empty canvas
- Optimize BinaryCIF integer packing encoder
- Fix dual depth peeling when post-processing is off or when rendering direct-volumes
- Add ``cameraClipping.minNear`` parameter
- Fix black artifacts on specular highlights with transparent background

## [v3.18.0] - 2022-09-17

- Integration of Dual depth peeling - OIT method
- Stereo camera improvements
    - Fix param updates not applied
    - Better param ranges and description
    - Add timer.mark for left/right camera

## [v3.17.0] - 2022-09-11

- [Fix] Clone ``Canvas3DParams`` when creating a ``Canvas3D`` instance to prevent shared state between multiple instances
- Add ``includeResidueTest`` option to ``alignAndSuperposeWithSIFTSMapping``
- Add ``parentDisplay`` param for interactions representation.
- [Experimental] Add support for PyMOL, VMD, and Jmol atom expressions in selection scripts
- Support for ``failIfMajorPerformanceCaveat`` webgl attribute. Add ``PluginConfig.General.AllowMajorPerformanceCaveat`` and ``allow-major-performance-caveat`` Viewer GET param.
- Fix handling of PDB TER records (#549)
- Add support for getting multiple loci from a representation (``.getAllLoci()``)
- Add ``key`` property to intra- and inter-bonds for referencing source data
- Fix click event triggered after move

## [v3.16.0] - 2022-08-25

- Support ``globalColorParams`` and ``globalSymmetryParams`` in common representation params
- Support ``label`` parameter in ``Viewer.loadStructureFromUrl``
- Fix ``ViewportHelpContent`` Mouse Controls section

## [v3.15.0] - 2022-08-23

- Fix wboit in Safari >=15 (add missing depth renderbuffer to wboit pass)
- Add 'Around Camera' option to Volume streaming
- Avoid queuing more than one update in Volume streaming

## [v3.14.0] - 2022-08-20

- Expose inter-bonds compute params in structure
- Improve performance of inter/intra-bonds compute
- Fix defaultAttribs handling in Canvas3DContext.fromCanvas
- Confal pyramids extension improvements
    - Add custom labels to Confal pyramids
    - Improve naming of some internal types in Confal pyramids extension coordinate
    - Add example mmCIF file with categories necessary to display Confal pyramids
    - Change the lookup logic of NtC steps from residues
- Add support for download of gzipped files
- Don't filter IndexPairBonds by element-based rules in MOL/SDF and MOL2 (without symmetry) models
- Fix Glycam Saccharide Names used by default
- Fix GPU surfaces rendering in Safari with WebGL2
- Add ``fov`` (Field of View) Canvas3D parameter
- Add ``sceneRadiusFactor`` Canvas3D parameter
- Add background pass (skybox, image, horizontal/radial gradient)
    - Set simple-settings presets via ``PluginConfig.Background.Styles``
    - Example presets in new backgrounds extension
    - Load skybox/image from URL or File (saved in session)
    - Opacity, saturation, lightness controls for skybox/image
    - Coverage (viewport or canvas) controls for image/gradient
- [Breaking] ``AssetManager`` needs to be passed to various graphics related classes
- Fix SSAO renderable initialization
- Reduce number of webgl state changes
    - Add ``viewport`` and ``scissor`` to state object
    - Add ``hasOpaque`` to scene object
- Handle edge cases where some renderables would not get (correctly) rendered
    - Fix text background rendering for opaque text
    - Fix helper scenes not shown when rendering directly to draw target
- Fix ``CustomElementProperty`` coloring not working

## [v3.13.0] - 2022-07-24

- Fix: only update camera state if manualReset is off (#494)
- Improve handling principal axes of points in a plane
- Add 'material' annotation support for textures
- More effort to avoid using ``flat`` qualifier in shaders: add ``dVaryingGroup``
- Enable ``immediateUpdate`` for iso level in isosurface and volume streaming controls
- Add support to download CCD from configurable URL

## [v3.12.1] - 2022-07-20

- Fix plugin behavior dispose logic to correctly unsubscribe observables.

## [v3.12.0] - 2022-07-17

- Add ``colorMarker`` option to Renderer. This disables the highlight and select marker at a shader level for faster rendering of large scenes in some cases.
- Bind shared textures only once per pass, not for each render item
- Fix missing 'material' annotation for some uniforms, causing unnecessary uniform updates
- Remove use of ``isnan`` in impostor shaders, not needed and causing slowdown
- Avoid using ``flat`` qualifier in shaders, causing slowdown
- Improve CellPack's ``adjustStyle`` option (disable ``colorMarker``, set component options, enable marking w/o ghost)
- Scan all entities when looking for ``struct_conn`` entries (fixes issue when the same ``label_asym_id`` is used in more than one entity)

## [v3.11.0] - 2022-07-04

- Add ``instanceGranularity`` option for marker, transparency, clipping, overpaint, substance data to save memory
- CellPack extension tweaks
    - Use instancing to create DNA/RNA curves to save memory
    - Enable ``instanceGranularity`` by default
    - Add ``adjustStyle`` option to LoadCellPackModel action (stylized, no multi-sample, no far clipping, chain picking)
- Structure Superposition now respects pivot's coordinate system

## [v3.10.2] - 2022-06-26

- Fix superfluous shader varying
- Improve use of gl_VertexID when possible

## [v3.10.1] - 2022-06-26

- Fix groupCount when updating TextureMesh-based visuals

## [v3.10.0] - 2022-06-24

- Add support for Glycam saccharide names
- Add ``PluginConfig.Viewport.ShowTrajectoryControls`` config option

## [v3.9.1] - 2022-06-19

- Fix missing ``super.componentWillUnmount()`` calls (@simeonborko)
- Fix missing ``uGroupCount`` update for visuals
- Fix missing aromatic bond display

## [v3.9.0] - 2022-05-30

- Improve picking by using drawbuffers (when available) to reduce number of drawcalls
- GPU timing support
    - Add ``timing-mode`` Viewer GET param
    - Add support for webgl timer queries
    - Add timer marks around GPU render & compute operations
- Volume Server CIF: Add check that a data block contains volume data before parsing
- Fix ``Scene.clear`` not clearing primitives & volumes arrays (@JonStargaryen)
- Fix rendering volumes when wboit is switched off and postprocessing is enabled

## [v3.8.2] - 2022-05-22

- Fix ``Scene.opacityAverage`` not taking xray shaded into account

## [v3.8.1] - 2022-05-14

- Fix issues with marking camera/handle helper (#433)
- Fix issues with array uniforms when running with headless-gl
- Fix Polymer Chain Instance coloring
- Improve performance of scene marker/opacity average calculation

## [v3.8.0] - 2022-04-30

- Add support for outlines around transparent objects
- Improve per-group transparency when wboit is switched off
- Improve ``ColorTheme`` typing with ``ColorType`` generic.
    - Defaults to ``ColorTypeLocation``
    - Set when using ``ColorTypeDirect`` or ``ColorTypeGrid``
- Fix case handling of ``struct_conf`` mmCIF enumeration field (#425)
- Fix ``allowTransparentBackfaces`` for per-group transparency
- Fix ``FormatRegistry.isApplicable`` returning true for unregistered formats
- Fix: handle building of ``GridLookup3D`` with zero cell size
- Fix ``ignoreLight`` for direct-volume rendering with webgl1
- Fix (non-black) outlines when using transparent background

## [v3.7.0] - 2022-04-13

- Fix ``xrayShaded`` for texture-mesh geometries
- [Breaking] Change ``allowTransparentBackfaces`` to ``transparentBackfaces`` with options ``off``, ``on``, ``opaque``. This was only added in 3.6.0, so allowing a breaking change here.
    - ``off``: don't show (default)
    - ``on``: show with transparency
    - ``opaque``: show fully opaque
- Add option to disable file drop overlay.

## [v3.6.2] - 2022-04-05

- ModelServer ligand queries: fixes for alternate locations, additional atoms & UNL ligand
- React 18 friendly ``useBehavior`` hook.

## [v3.6.1] - 2022-04-03

- Fix React18 related UI regressions.

## [v3.6.0] - 2022-04-03

- Check that model and coordinates have same element count when creating a trajectory
- Fix aromatic rings assignment: do not mix flags and planarity test
- Improve bonds assignment of coarse grained models: check for IndexPairBonds and exhaustive StructConn
- Fix unit mapping in bondedAtomicPairs MolScript query
- Improve pdb parsing: handle non unique atom and chain names (fixes #156)
- Fix volume streaming for entries with multiple contour lists
- Add ``allowTransparentBackfaces`` parameter to support double-sided rendering of transparent geometries
- Fix handling of case insensitive mmCIF enumeration fields (including entity.type)
- Fix ``disable-wboit`` Viewer GET param
- Add support for React 18.
    - Used by importing ``createPluginUI`` from ``mol-plugin-ui/react18``;
    - In Mol* 4.0, React 18 will become the default option.

## [v3.5.0] - 2022-03-25

- Fix issues with bounding-sphere & color-smoothing (mostly for small geometries)
- Support BCIF => CIF conversion in ``cif2bcif`` CLI tool

## [v3.4.0] - 2022-03-13

- Fix handling of mmcif with empty ``label_*`` fields
- Improve saccharide detection (compare against list from CCD)
- Fix legend label of hydrophobicity color theme
- Add ``LoadTrajectory`` action
- Add ``CustomImportControls`` to left panel
- Add Zenodo import extension (load structures, trajectories, volumes, and zip files)
- Fix loading of some compressed files within sessions
- Fix wrong element assignment for atoms with Charmm ion names
- Fix handling of empty symmetry cell data
- Add support for ``trr`` and ``nctraj`` coordinates files
- Add support for ``prmtop`` and ``top`` topology files

## [v3.3.1] - 2022-02-27

- Fix issue with unit boundary reuse (do at visual level instead)
- Add option to ignore ions for inter-unit bond computation

## [v3.3.0] - 2022-02-27

- Fix parsing contour-level from emdb v3 header files
- Fix invalid CSS (#376)
- Fix "texture not renderable" & "texture not bound" warnings (#319)
- Fix visual for bonds between two aromatic rings
- Fix visual for delocalized bonds (parsed from mmcif and mol2)
- Fix ring computation algorithm
- Add ``UnitResonance`` property with info about delocalized triplets
- Resolve marking in main renderer loop to improve overall performance
- Use ``throttleTime`` instead of ``debounceTime`` in sequence viewer for better responsiveness
- Change line geometry default ``scaleFactor`` to 2 (3 is too big after fixing line rendering)
- Trajectory animation performance improvements
    - Reuse ``Model.CoarseGrained`` for coordinate trajectories
    - Avoid calculating ``InterUnitBonds`` when ``Structure.parent`` ones are empty
    - Reuse unit boundary if sphere has not changed too much
    - Don't show 'inter-bond' and 'element-cross' visuals in line representations of polymerAndLigand preset
- Fix additional mononucleotides detected as polymer components
- Fix and improve ``canRemap`` handling in ``IntraUnitBonds``
- Reuse occlusion for secondary passes during multi-sampling
- Check if marking passes are needed before doing them
- Add ``resolutionScale`` parameter to allow trading quality of occlusion for performance

## [v3.2.0] - 2022-02-17

- Rename "best database mapping" to "SIFTS Mapping"
- Add schema and export support for ``atom_site.pdbx_sifts_xref_*`` fields
- Add schema export support for ``atom_site.pdbx_label_index`` field
- Add `traceOnly` parameter to chain/UniProt-based structure alignment
- Store ``IndexPairBonds`` as a dynamic property.

## [v3.1.0] - 2022-02-06

- Fix ``xrayShaded`` & ``ignoreLight`` params not working at the same time
- Add ``ignoreLight`` to component params
- Tweaks for cleaner default representation style
    - Cartoon: use ``nucleotide-ring`` instead of ``nucleotide-block``
    - Focus: use ``xrayShaded`` instead of opacity; adjust target size; don't show non-covalent interactions twice
- Fix representation preset side effects (changing post-processing parameters, see #363)
- Add Quick Styles panel (default, illustrative, stylized)
- Fix exported structure missing secondary-structure categories (#364)
- Fix volume streaming error message: distinguish between missing data and server error (#364)

## [v3.0.2] - 2022-01-30

- Fix color smoothing of elongated structures (by fixing ``Sphere.expand`` for spheres with highly directional extrema)
- Fix entity label not displayed when multiple instances of the same entity are highlighted
- Fix empty elements created in ``StructureElement.Loci.extendToAllInstances``
- Measurement options tweaks (allow larger ``textSize``; make ``customText`` essential)
- Fix visual visibility sync edge case when changing state snapshots

## [v3.0.1] - 2022-01-27

- Fix marking pass not working with ``transparentBackground``
- Fix pdbe xray maps url not https
- Fix entity-id color theme broken for non-IHM models
- Improve/fix marking of ``InteractionsInterUnitVisual`` (mark when all contact-feature members are given)
- Add missing "entity-id" and "enity-source" options for carbon coloring to "element-symbol" color theme
- Fix VolumeServer/query CLI
- Support automatic iso-value adjustment for VolumeServer data in ``Viewer.loadVolumeFromUrl``
- Emit drag event whenever started within viewport (not only for non-empty loci)

## [v3.0.0] - 2022-01-23

- Assembly handling tweaks:
    - Do not include suffix for "identity assembly operators"
    - Do not include assembly-related categories to export if the structure was composed from an assembly
    - Special case for ``structAsymMap`` if Mol* asym id operator mapping is present
- Support for opening ZIP files with multiple entries
- Add Model Export extension
- Bugfix: Automatically treat empty string as "non-present" value in BinaryCIF writer.
- Fix coarse model support in entity-id color theme
- Fix marking of carbohydrate visuals (whole chain could get marked instead of single residue)
- Add custom colors to "element-symbol", "molecule-type", "residue-name", and "secondary-structure" themes
- Support/bugfixes for ``atom_site.pdbx_sifts_xref`` categories
- Improve/fix marking of ``InteractionsIntraUnitVisual`` (mark when all contact-feature members are given)

## [v3.0.0-dev.10] - 2022-01-17

- Fix ``getOperatorsForIndex``
- Pass animation info (current frame & count) to state animations
    - Fix camera stutter for "camera spin" animation
- Add formal charge parsing support for MOL/SDF files (thanks @ptourlas)
- [Breaking] Cleaner looking ``MembraneOrientationVisuals`` defaults
- [Breaking] Add rock animation to trackball controls
    - Add ``animate`` to ``TrackballControlsParams``, remove ``spin`` and ``spinSpeed``
    - Add ``animate`` to ``SimpleSettingsParams``, remove ``spin``
- Add "camera rock" state animation
- Add support for custom colors to "molecule-type" theme
- [Breaking] Add style parameter to "illustrative" color theme
    - Defaults to "entity-id" style instead of "chain-id"
- Add "illustrative" representation preset

## [v3.0.0-dev.9] - 2022-01-09

- Add PDBj as a ``pdb-provider`` option
- Move Viewer APP to a separate file to allow use without importing light theme & index.html
- Add symmetry support for mol2 files (only spacegroup setting 1)
- Fix mol2 files element symbol assignment
- Improve bond assignment from ``IndexPairBonds``
    - Add ``key`` field for mapping to source data
    - Fix assignment of bonds with unphysical length
- Fix label/stats of single atom selection in multi-chain units

## [v3.0.0-dev.8] - 2021-12-31

- Add ``PluginFeatureDetection`` and disable WBOIT in Safari 15.
- Add ``disable-wboit`` Viewer GET param
- Add ``prefer-webgl1`` Viewer GET param
- [Breaking] Refactor direct-volume rendering
    - Remove isosurface render-mode (use GPU MC instead)
    - Move coloring into theme (like for other geometries/renderables)
        - Add ``direct`` color type
        - Remove color from transfer-function (now only alpha)
        - Add direct-volume color theme support
        - Add volume-value color theme
- [Breaking] Use size theme in molecular/gaussian surface & label representations
    - This is breaking because it was hardcoded to ``physical`` internally but the repr size theme default was ``uniform`` (now ``physical``)

## [v3.0.0-dev.7] - 2021-12-20

- Reduce number of created programs/shaders
    - Support specifying variants when creating graphics render-items
    - Change double-side shader param from define to uniform
    - Remove dMarkerType shader define (use uMarker as needed)
    - Support to ignore defines depending on the shader variant
    - Combine pickObject/pickInstance/pickGroup shader variants into one
    - Combine markingDepth/markingMask shader variants into one
    - Correctly set shader define flags for overpaint, transparency, substance, clipping
- [Breaking] Add per-object clip rendering properties (variant/objects)
    - ``SimpleSettingsParams.clipping.variant/objects`` and ``RendererParams.clip`` were removed

## [v3.0.0-dev.6] - 2021-12-19

- Enable temporal multi-sampling by default
    - Fix flickering during marking with camera at rest
- Enable ``aromaticBonds`` in structure representations by default
- Add ``PluginConfig.Structure.DefaultRepresentationPreset``
- Add ModelArchive support
    - schema extensions (e.g., AlphaFold uses it for the pLDDT score)
    - ModelArchive option in DownloadStructure action
    - ``model-archive`` GET parameter for Viewer app
    - ``Viewer.loadModelArchive`` method
- Improve support for loading AlphaFold structures
    - Automatic coloring by pLDDT
    - AlphaFold DB option in DownloadStructure action
    - ``afdb`` GET parameter for Viewer app
    - ``Viewer.loadAlphaFoldDb`` method
- Add QualityAssessment extension (using data from ma_qa_metric_local mmcif category)
    - pLDDT & qmean score: coloring, repr presets, molql symbol, loci labels (including avg for mutli-residue selections)
    - pLDDT: selection query
- Warn about erroneous symmetry operator matrix (instead of throwing an error)
- Added ``createPluginUI`` to ``mol-plugin-ui``
    - Support ``onBeforeUIRender`` to make sure initial UI works with custom presets and similar features.
- [Breaking] Removed ``createPlugin`` and ``createPluginAsync`` from ``mol-plugin-ui``
    - Please use ``createPluginUI`` instead
- Improve aromatic bonds handling
    - Don't detect aromatic bonds for rings < 5 atoms based on planarity
    - Prefer atoms in aromatic rings as bond reference positions

## [v3.0.0-dev.5] - 2021-12-16

- Fix initial camera reset not triggering for some entries.

## [v3.0.0-dev.4] - 2021-12-14

- Add ``bumpiness`` (per-object and per-group), ``bumpFrequency`` & ``bumpAmplitude`` (per-object) render parameters (#299)
- Change ``label`` representation defaults: Use text border instead of rectangle background
- Add outline color option to renderer
- Fix false positives in Model.isFromPdbArchive
- Add drag and drop support for loading any file, including multiple at once
    - If there are session files (.molx or .molj) among the dropped files, only the first session will be loaded
- Add drag and drop overlay
- Safari 15.1 - 15.3 WebGL 2 support workaround
- [Breaking] Move ``react`` and ``react-dom`` to ``peerDependencies``. This might break some builds.

## [v3.0.0-dev.3] - 2021-12-4

- Fix OBJ and USDZ export

## [v3.0.0-dev.2] - 2021-12-1

- Do not include tests and source maps in NPM package

## [v3.0.0-dev.0] - 2021-11-28

- Add multiple lights support (with color, intensity, and direction parameters)
- [Breaking] Add per-object material rendering properties
    - ``SimpleSettingsParams.lighting.renderStyle`` and ``RendererParams.style`` were removed
- Add substance theme with per-group material rendering properties
- ``StructureComponentManager.Options`` state saving support
- ``ParamDefinition.Group.presets`` support

## [v2.4.1] - 2021-11-28

- Fix: allow atoms in aromatic rings to do hydrogen bonds

## [v2.4.0] - 2021-11-25

- Fix secondary-structure property handling
    - StructureElement.Property was incorrectly resolving type & key
    - StructureSelectionQuery helpers 'helix' & 'beta' were not ensuring property availability
- Re-enable VAO with better workaround (bind null elements buffer before deleting)
- Add ``Representation.geometryVersion`` (increments whenever the geometry of any of its visuals changes)
- Add support for grid-based smoothing of Overpaint and Transparency visual state for surfaces

## [v2.3.9] - 2021-11-20

- Workaround: switch off VAO support for now

## [v2.3.8] - 2021-11-20

- Fix double canvas context creation (in plugin context)
- Fix unused vertex attribute handling (track which are used, disable the rest)
- Workaround for VAO issue in Chrome 96 (can cause WebGL to crash on geometry updates)

## [v2.3.7] - 2021-11-15

- Added ``ViewerOptions.collapseRightPanel``
- Added ``Viewer.loadTrajectory`` to support loading "composed" trajectories (e.g. from gro + xtc)
- Fix: handle parent in Structure.remapModel
- Add ``rounded`` and ``square`` helix profile options to Cartoon representation (in addition to the default ``elliptical``)

## [v2.3.6] - 2021-11-8

- Add additional measurement controls: orientation (box, axes, ellipsoid) & plane (best fit)
- Improve aromatic bond visuals (add ``aromaticScale``, ``aromaticSpacing``, ``aromaticDashCount`` params)
- [Breaking] Change ``adjustCylinderLength`` default to ``false`` (set to true for focus representation)
- Fix marker highlight color overriding select color
- CellPack extension update
    - add binary model support
    - add compartment (including membrane) geometry support
    - add latest mycoplasma model example
- Prefer WebGL1 in Safari 15.1.

## [v2.3.5] - 2021-10-19

- Fix sequence viewer for PDB files with COMPND record and multichain entities.
- Fix index pair bonds order assignment

## [v2.3.4] - 2021-10-12

- Fix pickScale not taken into account in line/point shader
- Add pixel-scale, pick-scale & pick-padding GET params to Viewer app
- Fix selecting bonds not adding their atoms in selection manager
- Add ``preferAtoms`` option to SelectLoci/HighlightLoci behaviors
- Make the implicit atoms of bond visuals pickable
    - Add ``preferAtomPixelPadding`` to Canvas3dInteractionHelper
- Add points & crosses visuals to Line representation
- Add ``pickPadding`` config option (look around in case target pixel is empty)
- Add ``multipleBonds`` param to bond visuals with options: off, symmetric, offset
- Fix ``argparse`` config in servers.

## [v2.3.3] - 2021-10-01

- Fix direct volume shader

## [v2.3.2] - 2021-10-01

- Prefer WebGL1 on iOS devices until WebGL2 support has stabilized.

## [v2.3.1] - 2021-09-28

- Add Charmm saccharide names
- Treat missing occupancy column as occupancy of 1
- Fix line shader not accounting for aspect ratio
- [Breaking] Fix point repr & shader
    - Was unusable with ``wboit``
    - Replaced ``pointFilledCircle`` & ``pointEdgeBleach`` params by ``pointStyle`` (square, circle, fuzzy)
    - Set ``pointSizeAttenuation`` to false by default
    - Set ``sizeTheme`` to ``uniform`` by default
- Add ``markerPriority`` option to Renderer (useful in combination with edges of marking pass)
- Add support support for ``chem_comp_bond`` and ``struct_conn`` categories (fixes ModelServer behavior where these categories should have been present)
- Model and VolumeServer: fix argparse config

## [v2.3.0] - 2021-09-06

- Take include/exclude flags into account when displaying aromatic bonds
- Improve marking performance
    - Avoid unnecessary draw calls/ui updates when marking
    - Check if loci is superset of visual
    - Check if loci overlaps with unit visual
    - Ensure ``Interval`` is used for ranges instead of ``SortedArray``
    - Add uniform marker type
    - Special case for reversing previous mark
- Add optional marking pass
    - Outlines visible and hidden parts of highlighted/selected groups
    - Add highlightStrength/selectStrength renderer params

## [v2.2.3] - 2021-08-25

- Add ``invertCantorPairing`` helper function
- Add ``Mesh`` processing helper ``.smoothEdges``
- Smooth border of molecular-surface with ``includeParent`` enabled
- Hide ``includeParent`` option from gaussian-surface visuals (not particularly useful)
- Improved ``StructureElement.Loci.size`` performance (for marking large cellpack models)
- Fix new ``TransformData`` issues (camera/bounding helper not showing up)
- Improve marking performance (avoid superfluous calls to ``StructureElement.Loci.isWholeStructure``)

## [v2.2.2] - 2021-08-11

- Fix ``TransformData`` issues [#133](https://github.com/molstar/molstar/issues/133)
- Fix ``mol-script`` query compiler const expression recognition.

## [v2.2.1] - 2021-08-02

- Add surrounding atoms (5 Angstrom) structure selection query
- [Breaking] Add maxDistance prop to ``IndexPairBonds``
- Fix coordinateSystem not handled in ``Structure.asParent``
- Add ``dynamicBonds`` to ``Structure`` props (force re-calc on model change)
    - Expose as optional param in root structure transform helper
- Add overpaint support to geometry exporters
- ``InputObserver`` improvements
  - normalize wheel speed across browsers/platforms
  - support Safari gestures (used by ``TrackballControls``)
  - ``PinchInput.fractionDelta`` and use it in ``TrackballControls``

## [v2.2.0] - 2021-07-31

- Add ``tubularHelices`` parameter to Cartoon representation
- Add ``SdfFormat`` and update SDF parser to be able to parse data headers according to spec (hopefully :)) #230
- Fix mononucleotides detected as polymer components (#229)
- Set default outline scale back to 1
- Improved DCD reader cell angle handling (interpret near 0 angles as 90 deg)
- Handle more residue/atom names commonly used in force-fields
- Add USDZ support to ``geo-export`` extension.
- Fix ``includeParent`` support for multi-instance bond visuals.
- Add ``operator`` Loci granularity, selecting everything with the same operator name.
- Prefer ``_label_seq_id`` fields in secondary structure assignment.
- Support new EMDB API (https://www.ebi.ac.uk/emdb/api/entry/map/[EMBD-ID]) for EM volume contour levels.
- ``Canvas3D`` tweaks:
    - Update ``forceDraw`` logic.
    - Ensure the scene is re-rendered when viewport size changes.
    - Support ``noDraw`` mode in ``PluginAnimationLoop``.

## [v2.1.0] - 2021-07-05

- Add parameter for to display aromatic bonds as dashes next to solid cylinder/line.
- Add backbone representation
- Fix outline in orthographic mode and set default scale to 2.

## [v2.0.7] - 2021-06-23

- Add ability to specify ``volumeIndex`` in ``Viewer.loadVolumeFromUrl`` to better support Volume Server inputs.
- Support in-place reordering for trajectory ``Frame.x/y/z`` arrays for better memory efficiency.
- Fixed text CIF encoder edge cases (most notably single whitespace not being escaped).

## [v2.0.6] - 2021-06-01

- Add glTF (GLB) and STL support to ``geo-export`` extension.
- Protein crosslink improvements
    - Change O-S bond distance to allow for NOS bridges (doi:10.1038/s41586-021-03513-3)
    - Added NOS-bridges query & improved disulfide-bridges query
- Fix #178: ``IndexPairBonds`` for non-single residue structures (bug due to atom reordering).
- Add volumetric color smoothing for MolecularSurface and GaussianSurface representations (#173)
- Fix nested 3d grid lookup that caused results being overwritten in non-covalent interactions computation.
- Basic implementation of ``BestDatabaseSequenceMapping`` (parse from CIF, color theme, superposition).
- Add atom id ranges support to Selection UI.

## [v2.0.5] - 2021-04-26

- Ability to pass ``Canvas3DContext`` to ``PluginContext.fromCanvas``.
- Relative frame support for ``Canvas3D`` viewport.
- Fix bug in screenshot copy UI.
- Add ability to select residues from a list of identifiers to the Selection UI.
- Fix SSAO bugs when used with ``Canvas3D`` viewport.
- Support for  full pausing (no draw) rendering: ``Canvas3D.pause(true)``.
- Add ``MeshBuilder.addMesh``.
- Add ``Torus`` primitive.
- Lazy volume loading support.
- [Breaking] ``Viewer.loadVolumeFromUrl`` signature change.
    - ``loadVolumeFromUrl(url, format, isBinary, isovalues, entryId)`` => ``loadVolumeFromUrl({ url, format, isBinary }, isovalues, { entryId, isLazy })``
- Add ``TextureMesh`` support to ``geo-export`` extension.

## [v2.0.4] - 2021-04-20

- [WIP] Mesh export extension
- ``Structure.eachAtomicHierarchyElement`` (#161)
- Fixed reading multi-line values in SDF format
- Fixed Measurements UI labels (#166)

## [v2.0.3] - 2021-04-09

- Add support for ``ColorTheme.palette`` designed for providing gradient-like coloring.
- [Breaking] The ``zip`` function is now asynchronous and expects a ``RuntimeContext``. Also added ``Zip()`` returning a ``Task``.
- [Breaking] Add ``CubeGridFormat`` in ``alpha-orbitals`` extension.

## [v2.0.2] - 2021-03-29

- Add ``Canvas3D.getRenderObjects``.
- [WIP] Animate state interpolating, including model trajectories
- Recognise MSE, SEP, TPO, PTR and PCA as non-standard amino-acids.
- Fix VolumeFromDensityServerCif transform label

## [v2.0.1] - 2021-03-23

- Exclude tsconfig.commonjs.tsbuildinfo from npm bundle

## [v2.0.0] - 2021-03-23

Too many changes to list as this is the start of the changelog... Notably, default exports are now forbidden.<|MERGE_RESOLUTION|>--- conflicted
+++ resolved
@@ -17,14 +17,11 @@
 - Fix polymer-gap visual coloring with cartoon theme
 - Add formal-charge color theme (#328)
 - Add more coloring options to cartoon theme
-<<<<<<< HEAD
 - Use `CompressionStream` Browser API when available
-=======
 - Add `pdbx_structure_determination_methodology` mmcif field and `Model` helpers
 - Fix cartoon representation not updated when secondary structure changes
 - Add Zhang-Skolnick secondary-structure assignment method which handles coarse-grained models (#49)
 - Calculate bonds for coarse-grained models
->>>>>>> cd30d9c1
 
 ## [v4.5.0] - 2024-07-28
 
