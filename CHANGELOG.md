--- conflicted
+++ resolved
@@ -6,6 +6,10 @@
 
 ## [Unreleased]
 
+- Add ``invertCantorPairing`` helper function
+- Add ``Mesh`` processing helper ``.smoothEdges``
+- Smooth border of molecular-surface with ``includeParent`` enabled
+- Hide ``includeParent`` option from gaussian-surface visuals (not particularly useful)
 
 ## [v2.2.1] - 2021-08-02
 
@@ -14,18 +18,11 @@
 - Fix coordinateSystem not handled in ``Structure.asParent``
 - Add ``dynamicBonds`` to ``Structure`` props (force re-calc on model change)
     - Expose as optional param in root structure transform helper
-<<<<<<< HEAD
-- Add ``invertCantorPairing`` helper function
-- Add ``Mesh`` processing helper ``.smoothEdges``
-- Smooth border of molecular-surface with ``includeParent`` enabled
-- Hide ``includeParent`` option from gaussian-surface visuals (not particularly useful)
-=======
 - Add overpaint support to geometry exporters
 - ``InputObserver`` improvements
   - normalize wheel speed across browsers/platforms
   - support Safari gestures (used by ``TrackballControls``)
   - ``PinchInput.fractionDelta`` and use it in ``TrackballControls``
->>>>>>> fc2765d3
 
 ## [v2.2.0] - 2021-07-31
 
