# Change Log
All notable changes to this project will be documented in this file, following the suggestions of [Keep a CHANGELOG](http://keepachangelog.com/). This project adheres to [Semantic Versioning](http://semver.org/) for its most widely used - and defacto - public interfaces.

Note that since we don't clearly distinguish between a public and private interfaces there will be changes in non-major versions that are potentially breaking. If we make breaking changes to less used interfaces we will highlight it in here.

## [Unreleased]

<<<<<<< HEAD
- Add depth of field (dof) postprocessing effect
=======
- Add `SbNcbrTunnels` extension for for visualizing tunnels in molecular structures from ChannelsDB (more info in [tunnels.md](./docs/docs/extensions/tunnels.md))
>>>>>>> b67f7271

## [v4.2.0] - 2023-04-05

- Add emissive material support
- Add bloom post-processing
- MolViewSpec extension: `loadMVS` supports `keepCamera` parameter
- Return StateTransform selectors from measurements API (addDistance, addAngle, etc.)
- Refactor transparency rendering
    - More uniform behavior for blended, wboit, dpoit
    - Fix issues with text & image geometry
- Fix render-spheres example (#1100)
    - Wrong step size in sphere geometry boundingSphere & groupmapping
    - Handle empty `instanceGrid` in renderer & renderable
- Fix bond assignment from `IndexPairBonds`
    - Can not always be cached in `ElementSetIntraBondCache`
    - Wrong operator checks in `findPairBonds`
- Fix SSAO artifacts (@corredD, #1082)
- Fix bumpiness artifacts (#1107, #1084)

## [v4.1.0] - 2023-03-31

- Add `VolumeTransform` to translate/rotate a volume like in a structure superposition
- Fix BinaryCIF encoder edge cases caused by re-encoding an existing BinaryCIF file
- Fix edge-case where width/height in InputObserver are not correct
- Fix transparency rendering fallback (#1058)
- Fix SSAO broken when `OES_texture_float_linear` is unavailable
- Add `normalOffset` to `external-volume` color theme
    - This can give results similar to pymol's surface_ramp_above_mode=1
- Add `rotation` parameter to skybox background

## [v4.0.1] - 2023-02-19

- Fix BinaryCIF decoder edge cases. Fixes mmCIF model export from data provided by ModelServer.
- MolViewSpec extension: support for MVSX file format
- Revert "require WEBGL_depth_texture extension" & "remove renderbuffer use"

## [v4.0.0] - 2023-02-04

- Add Mesoscale Explorer app for investigating large systems
- [Breaking] Remove `cellpack` extension (superseded by Mesoscale Explorer app)
- [Breaking] Set minimal node.js version to 18
- [Breaking] Generalize rcsb/assembly-symmetry/ extension
    - Move to assembly-symmetry/
    - Remove RCSB specific dependencies and prefixes
- [Breaking] Require `WEBGL_depth_texture` webgl extension
    - Remove `renderbuffer` use
- [Breaking] Change build target to ES2018
    - Custom builds only require ES6 for dependencies like immer.js
- [Breaking] Changed `createPluginUI`
    - The function now takes a single `options` argument
    - The caller must specify a `render` method that mounts the Mol* react component to DOM
        - A default `renderReact18` method is provided, but needs to be imported separately
        - To support React 16 and 17, `ReactDOM.render` can be passed
- Improve `SetUtils` performance using ES6 features
- [Breaking] Reduce memory usage of `SymmetryOperator.ArrayMapping`
    - Requires calling methods from instance
- [Breaking] Fix `mol-model/structure/model/properties/seconday-structure.ts` file name (#938)
- [Breaking] Add `Canvas3DContext` runtime props
    - Props: pixelScale, pickScale, transparency (blended, wboit, dpoit)
    - Replaces instantiation-time attribs
- [Breaking] Change default compile target to ES2018
- [Breaking] Add culling & LOD support
    - Cull per-object and per-instance
    - Cull based on frustum and camera distance
    - LOD visibility based on camera distance
    - Special LOD mode for spheres with automatic levels
    - Occlusion culling (only WebGL2)
        - Hi-Z pass
        - Cull based on previous frame's Hi-Z buffer
- Add stochastic/dithered transparency to fade overlapping LODs in and out
- Add "Automatic Detail" preset that shows surface/cartoon/ball & stick based on camera distance

## [v3.45.0] - 2023-02-03

- Add color interpolation to impostor cylinders
- MolViewSpec components are applicable only when the model has been loaded from MolViewSpec
- Add `snapshotKey` and `tooltip` params to loci `LabelRepresentation`
- Update `FocusLoci` behavior to support `snapshotKey` param
  - Clicking a visual with `snapshotKey` will trigger that snapshot
- Render multiline loci label tooltips as Markdown
- `ParamDefinition.Text` updates:
  - Support `multiline` inputs
  - Support `placeholder` parameter
  - Support `disableInteractiveUpdates` to only trigger updates once the control loses focus
- Move dependencies related to the headless context from optional deps to optional peer deps

## [v3.44.0] - 2023-01-06

- Add new `cartoon` visuals to support atomic nucleotide base with sugar
- Add `thicknessFactor` to `cartoon` representation for scaling nucleotide block/ring/atomic-fill visuals
- Use bonds from `_struct_conn` in mmCIF files that use `label_seq_id`
- Fix measurement label `offsetZ` default: not needed when `scaleByRadius` is enbaled
- Support for label rendering in HeadlessPluginContext
- MolViewSpec extension
  - Support all X11 colors
  - Support relative URIs
  - CLI tools: mvs-validate, mvs-render, mvs-print-schema
  - Labels applied in one node
- ModelServer SDF/MOL2 ligand export: fix atom indices when additional atoms are present
- Avoid showing (and calculating) inter-unit bonds for huge structures
- Fixed `DragOverlay` on WebKit/Safari browsers

## [v3.43.1] - 2023-12-04

- Fix `react-markdown` dependency

## [v3.43.0] - 2023-12-02

- Fix `State.tryGetCellData` (return type & data check)
- Don't change camera.target unless flyMode or pointerLock are enabled
- Handle empty CIF files
- Snapshot improvements:
    - Add `key` property
    - Ability to existing snapshot name, key, and description
    - Support markdown in descriptions (ignores all HTML tags)
    - Ability to link to snapshots by key from descriptions
    - Separate UI control showing description of the current snapshot
- Do not activate drag overlay for non-file content
- Add `structure-element-sphere` visual to `spacefill` representation
- Fix missing `await` in `HeadlessPluginContext.saveStateSnapshot`
- Added support for providing custom sequence viewers to the plugin spec
- MolViewSpec extension (MVS)
- Add URL parameters `mvs-url`, `mvs-data`, `mvs-format`
- Add drag&drop for `.mvsj` files
- Fix `bumpiness` scaling with `ignoreLight` enabled
- Add `transforms` & `label` params to `ShapeFromPly`
- Optimize `LociSelectManager.selectOnly` to avoid superfluous loci set operations
- Dispose of viewer on `unload` event to aid GC

## [v3.42.0] - 2023-11-05

- Fix handling of PDB files with insertion codes (#945)
- Fix de-/saturate of colors with no hue
- Improve `distinctColors` function
    - Add `sort` and `sampleCountFactor` parameters
    - Fix clustering issues
- Add `clipPrimitive` option to spheres geometry, clipping whole spheres instead of cutting them
- Add `DragAndDropManager`
- Add `options` support for default bond labels

## [v3.41.0] - 2023-10-15

- Add `PluginContext.initialized` promise & support for it in the `Plugin` UI component.
- Fix undesired interaction between settings panel and the panel on the right.
- Add ability to customize server parameters for `RCSBAssemblySymmetry`.

## [v3.40.1] - 2023-09-30

- Do not call `updateFocusRepr` if default `StructureFocusRepresentation` isn't present.
- Treat "tap" as a click in `InputObserver`
- ModelServer ligand queries: fix atom count reported by SDF/MOL/MOL2 export
- CCD extension: Make visuals for aromatic bonds configurable
- Add optional `file?: CifFile` to `MmcifFormat.data`
- Add support for webgl extensions
    - `WEBGL_clip_cull_distance`
    - `EXT_conservative_depth`
    - `WEBGL_stencil_texturing`
    - `EXT_clip_control`
- Add `MultiSampleParams.reduceFlicker` (to be able to switch it off)
- Add `alphaThickness` parameter to adjust alpha of spheres for radius
- Ability to hide "right" panel from simplified viewport controls
- Add `blockIndex` parameter to TrajectoryFromMmCif
- Fix bounding sphere calculation for "element-like" visuals
- Fix RCSB PDB validation report URL
- Add sharpening postprocessing option
- Take pixel-ratio into account for outline scale
- Gracefully handle missing HTMLImageElement
- Fix pixel-ratio changes not applied to all render passes

## [v3.39.0] - 2023-09-02

- Add some elements support for `guessElementSymbolString` function
- Faster bounding rectangle calculation for imposter spheres
- Allow toggling of hydrogens as part of `LabelTextVisual`

## [v3.38.3] - 2023-07-29

- Fix imposter spheres not updating, e.g. in trajectories (broke in v3.38.0)

## [v3.38.2] - 2023-07-24

- Don't rely solely on `chem_comp_atom` when detecting CCD files (#877)
- Actually support non-physical keys in `Bindings.Trigger.code`

## [v3.38.1] - 2023-07-22

- Fix pixel-scale not updated in SSAO pass

## [v3.38.0] - 2023-07-18

- Fix display issue with SIFTS mapping
- Support non-physical keys in `Bindings.Trigger.code`
- Update `getStateSnapshot` to only overwrite current snapshot if it was created automatically
- Fix distinct palette's `getSamples` infinite loop
- Add 'NH2', 'FOR', 'FMT' to `CommonProteinCaps`
- Add `opened` event to `PluginStateSnapshotManager`
- Properly switch-off fog
- Add `approximate` option for spheres rendering
- Reduce `Spheres` memory usage
    - Derive mapping from VertexID
    - Pull position and group from texture
- Add `Euler` math primitive
- Add stride option to element sphere & point visuals
- Add `disabledExtensions` field to default viewer's options
- Add `LRUCache.remove`
- Add 'Chain Instance' and 'Uniform' options for 'Carbon Color' param (in Color Theme: Element Symbol)

## [v3.37.1] - 2023-06-20

- Fix issues with wboit/dpoit in large scenes
- Fix lines, text, points rendering (broken in v3.37.0)

## [v3.37.0] - 2023-06-17

- Add `inverted` option to `xrayShaded` parameter
- Model-export extension: Add ability to set a file name for structures
- Add `contextHash` to `SizeTheme`
- Add mipmap-based blur for image backgrounds

## [v3.36.1] - 2023-06-11

- Allow parsing of CCD ligand files
- Add dedicated wwPDB CCD extension to align and visualize ideal & model CCD coordinates
- Make operators in `IndexPairBonds` a directed property
- Remove erroneous bounding-box overlap test in `Structure.eachUnitPair`
- Fix `EdgeBuilder.addNextEdge` for loop edges
- Optimize inter unit bond compute
- Ensure consistent state for volume representation (#210)
- Improve SSAO for thin geometry (e.g. lines)
- Add snapshot support for structure selections
- Add `nucleicProfile` parameter to cartoon representation
- Add `cartoon` theme with separate colorings for for mainchain and sidechain visuals

## [v3.35.0] - 2023-05-14

- Enable odd dash count (1,3,5)
- Add principal axes spec and fix edge cases
- Add a uniform color theme for NtC tube that still paints residue and segment dividers in a different color
- Mesh exporter improvements
    - Support points & lines in glTF export
    - Set alphaMode and doubleSided in glTF export
    - Fix flipped cylinder caps
- Fix bond assignments `struct_conn` records referencing waters
- Add StructConn extension providing functions for inspecting struct_conns
- Fix `PluginState.setSnapshot` triggering unnecessary state updates
- Fix an edge case in the `mol-state`'s `State` when trying to apply a transform to an existing Null object
- Add `SbNcbrPartialCharges` extension for coloring and labeling atoms and residues by partial atomic charges
  - uses custom mmcif categories `_sb_ncbr_partial_atomic_charges_meta` and `_sb_ncbr_partial_atomic_charges` (more info in [README.md](./src/extensions/sb-ncbr/README.md))
- Parse HEADER record when reading PDB file
- Support `ignoreHydrogens` in interactions representation
- Add hydroxyproline (HYP) commonly present in collagen molecules to the list of amino acids
- Fix assemblies for Archive PDB files (do not generate unique `label_asym_id` if `REMARK 350` is present)
- Add additional functions to `core.math` in `mol-script`
    - `cantorPairing`, `sortedCantorPairing`, `invertCantorPairing`,
    - `trunc`, `sign`

## [v3.34.0] - 2023-04-16

- Avoid `renderMarkingDepth` for fully transparent renderables
- Remove `camera.far` doubling workaround
- Add `ModifiersKeys.areNone` helper function
- Do not render NtC tube segments unless all required atoms are present in the structure
- Fix rendering issues caused by VAO reuse
- Add "Zoom All", "Orient Axes", "Reset Axes" buttons to the "Reset Camera" button
- Improve trackball move-state handling when key bindings use modifiers
- Fix rendering with very small viewport and SSAO enabled
- Fix `.getAllLoci` for structure representations with `structure.child`
- Fix `readAllLinesAsync` refering to dom length property
- Make mol-util/file-info node compatible
- Add `eachLocation` to representation/visual interface

## [v3.33.0] - 2023-04-02

- Handle resizes of viewer element even when window remains the same size
- Throttle canvas resize events
- Selection toggle buttons hidden if selection mode is off
- Camera focus loci bindings allow reset on click-away to be overridden
- Input/controls improvements
    - Move or fly around the scene using keys
    - Pointer lock to look around scene
    - Toggle spin/rock animation using keys
- Apply bumpiness as lightness variation with `ignoreLight`
- Remove `JSX` reference from `loci-labels.ts`
- Fix overpaint/transparency/substance smoothing not updated when geometry changes
- Fix camera project/unproject when using offset viewport
- Add support for loading all blocks from a mmcif file as a trajectory
- Add `Frustum3D` and `Plane3D` math primitives
- Include `occupancy` and `B_iso_or_equiv` when creating `Conformation` from `Model`
- Remove LazyImports (introduced in v3.31.1)

## [v3.32.0] - 2023-03-20

- Avoid rendering of fully transparent renderables
- Add occlusion color parameter
- Fix issue with outlines and orthographic camera
- Reduce over-blurring occlusion at larger view distances
- Fix occlusion artefact with non-canvas viewport and pixel-ratio > 1
- Update nodejs-shims conditionals to handle polyfilled document object in NodeJS environment.
- Ensure marking edges are at least one pixel wide
- Add exposure parameter to renderer
- Only trigger marking when mouse is directly over canvas
- Fix blurry occlusion in screenshots
- [Breaking] Add `setFSModule` to `mol-util/data-source` instead of trying to trick WebPack

## [v3.31.4] - 2023-02-24

- Allow link cylinder/line `dashCount` set to '0'
- Stop animation loop when disposing `PluginContext` (thanks @gfrn for identifying the issue)

## [v3.31.3] - 2023-02-22

- Fix impostor bond visuals not correctly updating on `sizeFactor` changes
- Fix degenerate case in PCA
- Fix near clipping avoidance in impostor shaders
- Update `fs` import in `data-source.ts`

## [v3.31.2] - 2023-02-12

- Fix exit code of volume pack executable (pack.ts). Now exits with non-0 status when an error happens
- Remove pca transform from components ui focus (too distracting)
- Fix artefacts with opaque outlines behind transparent objects
- Fix polymer trace visual not updating
- Fix use of `WEBGL_provoking_vertex`

## [v3.31.1] - 2023-02-05

- Improve Component camera focus based on the PCA of the structure and the following rules:
    - The first residue should be in first quadrant if there is only one chain
    - The average position of the residues of the first chain should be in the first quadrant if there is more than one chain
- Add `HeadlessPluginContext` and `HeadlessScreenshotHelper` to be used in Node.js
- Add example `image-renderer`
- Fix wrong offset when rendering text with orthographic projection
- Update camera/handle helper when `devicePixelRatio` changes
- Add various options to customize the axes camera-helper
- Fix issue with texture-mesh color smoothing when changing themes
- Add fast boundary helper and corresponding unit trait
- Add Observable for Canvas3D commits

## [v3.30.0] - 2023-01-29

- Improve `Dnatco` extension
    - Factor out common code in `Dnatco` extension
    - Add `NtC tube` visual. Applicable for structures with NtC annotation
    - [Breaking] Rename `DnatcoConfalPyramids` to `DnatcoNtCs`
- Improve boundary calculation performance
- Add option to create & include images in state snapshots
- Fix SSAO artefacts with high bias values
- Fix SSAO resolution scale parameter handling
- Improve outlines, visually more stable at different view distances

## [v3.29.0] - 2023-01-15

- `meshes` extension: Fixed a bug in mesh visualization (show backfaces when opacity < 1)
- Add color quick select control to Volume controls
- Fix `dropFiles` bug
- Fix some cyclic imports and reduce the use of const enums. This should make it easier to use the library with the `isolatedModules: true` TS config.
- Fix `dropFiles` bug (#679)
- Add `input type='color'` picker to `CombinedColorControl`
- Set `ParameterMappingControl` disabled when state is updating
- Performance tweaks
    - Update clip `defines` only when changed
    - Check for identity in structure/unit areEqual methods
    - Avoid cloning of structure representation parameters
    - Make SymmetryOperator.createMapping monomorphic
    - Improve bonding-sphere calculation
    - Defer Scene properties calculation (markerAverage, opacityAverage, hasOpaque)
    - Improve checks in in UnitsRepresentation setVisualState
- Add StructureElement.Loci.forEachLocation
- Add RepresentationRegistry.clear and ThemeRegistry.clear
- Add generic Loci support for overpaint, substance, clipping themes
- Add `.getCenter` and `.center` to `Camera`
- Add support to dim unmarked groups
- Add support for marker edge strength

## [v3.28.0] - 2022-12-20

- Show histogram in direct volume control point settings
- Add `solidInterior` parameter to sphere/cylinder impostors
- [Breaking] Tweak `ignoreHydrogens` non-polar handling (introduced in 3.27.0)
- Add `meshes` and `volumes-and-segmentations` extensions
    - See https://molstarvolseg.ncbr.muni.cz/ for more info
- Fix missing support for info in `ParamDefinition.Converted`
- Add support for multi-visual volume representations
- Improve volume isosurface bounding-sphere
- Add basic volume segmentation support to core
    - Add `Volume.Segment` model
    - Add `Segmentation` custom volume property
    - Add `SegmentRepresentation` representation
    - Add `volume-segment` color theme
- Fix GPU marching cubes failing for large meshes with webgl2 (due to use of float16)

## [v3.27.0] - 2022-12-15

- Add an `includeTransparent` parameter to hide/show outlines of components that are transparent
- Fix 'once' for animations of systems with many frames
- Better guard against issue (black fringes) with bumpiness in impostors
- Improve impostor shaders
    - Fix sphere near-clipping with orthographic projection
    - Fix cylinder near-clipping
    - Add interior cylinder caps
    - Add per-pixel object clipping
- Fix `QualityAssessment` assignment bug for structures with different auth vs label sequence numbering
- Refresh `ApplyActionControl`'s param definition when toggling expanded state
- Fix `struct_conn` bond assignment for ions
- Ability to show only polar hydrogens

## [v3.26.0] - 2022-12-04

- Support for ``powerPreference`` webgl attribute. Add ``PluginConfig.General.PowerPreference`` and ``power-preference`` Viewer GET param.
- Excluded common protein caps `NME` and `ACE` from the ligand selection query
- Add screen-space shadow post-processing effect
- Add "Structure Molecular Surface" visual
- Add `external-volume` theme (coloring of arbitrary geometries by user-selected volume)

## [v3.25.1] - 2022-11-20

- Fix edge-case in `Structure.eachUnitPair` with single-element units
- Fix 'auto' structure-quality for coarse models

## [v3.25.0] - 2022-11-16

- Fix handling of gzipped assets (reverts #615)

## [v3.24.0] - 2022-11-13

- Make `PluginContext.initContainer` checkered canvas background optional
- Store URL of downloaded assets to detect zip/gzip based on extension (#615)
- Add optional `operator.key`; can be referenced in `IndexPairBonds`
- Add overpaint/transparency/substance theme strength to representations
- Fix viewport color for transparent background

## [v3.23.0] - 2022-10-19

- Add `PluginContext.initContainer/mount/unmount` methods; these should make it easier to reuse a plugin context with both custom and built-in UI
- Add `PluginContext.canvas3dInitialized`
- `createPluginUI` now resolves after the 3d canvas has been initialized
- Change EM Volume Streaming default from `Whole Structure` to `Auto`

## [v3.22.0] - 2022-10-17

- Replace `VolumeIsosurfaceParams.pickingGranularity` param with `Volume.PickingGranuality`

## [v3.21.0] - 2022-10-17

- Add `VolumeIsosurfaceParams.pickingGranularity` param
- Prevent component controls collapsing when option is selected

## [v3.20.0] - 2022-10-16

- [Breaking] Rename the ``model-index`` color theme to ``trajectory-index``
- Add a new ``model-index`` color theme that uniquely colors each loaded model
- Add the new ``model-index`` and ``structure-index`` color themes as an option for the carbon color in the ``element-symbol`` and ``ilustrative`` color themes
- Add ``structure-index`` color theme that uniquely colors each root structure
- Add ``nearest`` method to ``Lookup3D``
- Add mipmap-based blur for skybox backgrounds

## [v3.19.0] - 2022-10-01

- Fix "empty textures" error on empty canvas
- Optimize BinaryCIF integer packing encoder
- Fix dual depth peeling when post-processing is off or when rendering direct-volumes
- Add ``cameraClipping.minNear`` parameter
- Fix black artifacts on specular highlights with transparent background

## [v3.18.0] - 2022-09-17

- Integration of Dual depth peeling - OIT method
- Stereo camera improvements
    - Fix param updates not applied
    - Better param ranges and description
    - Add timer.mark for left/right camera

## [v3.17.0] - 2022-09-11

- [Fix] Clone ``Canvas3DParams`` when creating a ``Canvas3D`` instance to prevent shared state between multiple instances
- Add ``includeResidueTest`` option to ``alignAndSuperposeWithSIFTSMapping``
- Add ``parentDisplay`` param for interactions representation.
- [Experimental] Add support for PyMOL, VMD, and Jmol atom expressions in selection scripts
- Support for ``failIfMajorPerformanceCaveat`` webgl attribute. Add ``PluginConfig.General.AllowMajorPerformanceCaveat`` and ``allow-major-performance-caveat`` Viewer GET param.
- Fix handling of PDB TER records (#549)
- Add support for getting multiple loci from a representation (``.getAllLoci()``)
- Add ``key`` property to intra- and inter-bonds for referencing source data
- Fix click event triggered after move

## [v3.16.0] - 2022-08-25

- Support ``globalColorParams`` and ``globalSymmetryParams`` in common representation params
- Support ``label`` parameter in ``Viewer.loadStructureFromUrl``
- Fix ``ViewportHelpContent`` Mouse Controls section

## [v3.15.0] - 2022-08-23

- Fix wboit in Safari >=15 (add missing depth renderbuffer to wboit pass)
- Add 'Around Camera' option to Volume streaming
- Avoid queuing more than one update in Volume streaming

## [v3.14.0] - 2022-08-20

- Expose inter-bonds compute params in structure
- Improve performance of inter/intra-bonds compute
- Fix defaultAttribs handling in Canvas3DContext.fromCanvas
- Confal pyramids extension improvements
    - Add custom labels to Confal pyramids
    - Improve naming of some internal types in Confal pyramids extension coordinate
    - Add example mmCIF file with categories necessary to display Confal pyramids
    - Change the lookup logic of NtC steps from residues
- Add support for download of gzipped files
- Don't filter IndexPairBonds by element-based rules in MOL/SDF and MOL2 (without symmetry) models
- Fix Glycam Saccharide Names used by default
- Fix GPU surfaces rendering in Safari with WebGL2
- Add ``fov`` (Field of View) Canvas3D parameter
- Add ``sceneRadiusFactor`` Canvas3D parameter
- Add background pass (skybox, image, horizontal/radial gradient)
    - Set simple-settings presets via ``PluginConfig.Background.Styles``
    - Example presets in new backgrounds extension
    - Load skybox/image from URL or File (saved in session)
    - Opacity, saturation, lightness controls for skybox/image
    - Coverage (viewport or canvas) controls for image/gradient
- [Breaking] ``AssetManager`` needs to be passed to various graphics related classes
- Fix SSAO renderable initialization
- Reduce number of webgl state changes
    - Add ``viewport`` and ``scissor`` to state object
    - Add ``hasOpaque`` to scene object
- Handle edge cases where some renderables would not get (correctly) rendered
    - Fix text background rendering for opaque text
    - Fix helper scenes not shown when rendering directly to draw target
- Fix ``CustomElementProperty`` coloring not working

## [v3.13.0] - 2022-07-24

- Fix: only update camera state if manualReset is off (#494)
- Improve handling principal axes of points in a plane
- Add 'material' annotation support for textures
- More effort to avoid using ``flat`` qualifier in shaders: add ``dVaryingGroup``
- Enable ``immediateUpdate`` for iso level in isosurface and volume streaming controls
- Add support to download CCD from configurable URL

## [v3.12.1] - 2022-07-20

- Fix plugin behavior dispose logic to correctly unsubscribe observables.

## [v3.12.0] - 2022-07-17

- Add ``colorMarker`` option to Renderer. This disables the highlight and select marker at a shader level for faster rendering of large scenes in some cases.
- Bind shared textures only once per pass, not for each render item
- Fix missing 'material' annotation for some uniforms, causing unnecessary uniform updates
- Remove use of ``isnan`` in impostor shaders, not needed and causing slowdown
- Avoid using ``flat`` qualifier in shaders, causing slowdown
- Improve CellPack's ``adjustStyle`` option (disable ``colorMarker``, set component options, enable marking w/o ghost)
- Scan all entities when looking for ``struct_conn`` entries (fixes issue when the same ``label_asym_id`` is used in more than one entity)

## [v3.11.0] - 2022-07-04

- Add ``instanceGranularity`` option for marker, transparency, clipping, overpaint, substance data to save memory
- CellPack extension tweaks
    - Use instancing to create DNA/RNA curves to save memory
    - Enable ``instanceGranularity`` by default
    - Add ``adjustStyle`` option to LoadCellPackModel action (stylized, no multi-sample, no far clipping, chain picking)
- Structure Superposition now respects pivot's coordinate system

## [v3.10.2] - 2022-06-26

- Fix superfluous shader varying
- Improve use of gl_VertexID when possible

## [v3.10.1] - 2022-06-26

- Fix groupCount when updating TextureMesh-based visuals

## [v3.10.0] - 2022-06-24

- Add support for Glycam saccharide names
- Add ``PluginConfig.Viewport.ShowTrajectoryControls`` config option

## [v3.9.1] - 2022-06-19

- Fix missing ``super.componentWillUnmount()`` calls (@simeonborko)
- Fix missing ``uGroupCount`` update for visuals
- Fix missing aromatic bond display

## [v3.9.0] - 2022-05-30

- Improve picking by using drawbuffers (when available) to reduce number of drawcalls
- GPU timing support
    - Add ``timing-mode`` Viewer GET param
    - Add support for webgl timer queries
    - Add timer marks around GPU render & compute operations
- Volume Server CIF: Add check that a data block contains volume data before parsing
- Fix ``Scene.clear`` not clearing primitives & volumes arrays (@JonStargaryen)
- Fix rendering volumes when wboit is switched off and postprocessing is enabled

## [v3.8.2] - 2022-05-22

- Fix ``Scene.opacityAverage`` not taking xray shaded into account

## [v3.8.1] - 2022-05-14

- Fix issues with marking camera/handle helper (#433)
- Fix issues with array uniforms when running with headless-gl
- Fix Polymer Chain Instance coloring
- Improve performance of scene marker/opacity average calculation

## [v3.8.0] - 2022-04-30

- Add support for outlines around transparent objects
- Improve per-group transparency when wboit is switched off
- Improve ``ColorTheme`` typing with ``ColorType`` generic.
    - Defaults to ``ColorTypeLocation``
    - Set when using ``ColorTypeDirect`` or ``ColorTypeGrid``
- Fix case handling of ``struct_conf`` mmCIF enumeration field (#425)
- Fix ``allowTransparentBackfaces`` for per-group transparency
- Fix ``FormatRegistry.isApplicable`` returning true for unregistered formats
- Fix: handle building of ``GridLookup3D`` with zero cell size
- Fix ``ignoreLight`` for direct-volume rendering with webgl1
- Fix (non-black) outlines when using transparent background

## [v3.7.0] - 2022-04-13

- Fix ``xrayShaded`` for texture-mesh geometries
- [Breaking] Change ``allowTransparentBackfaces`` to ``transparentBackfaces`` with options ``off``, ``on``, ``opaque``. This was only added in 3.6.0, so allowing a breaking change here.
    - ``off``: don't show (default)
    - ``on``: show with transparency
    - ``opaque``: show fully opaque
- Add option to disable file drop overlay.

## [v3.6.2] - 2022-04-05

- ModelServer ligand queries: fixes for alternate locations, additional atoms & UNL ligand
- React 18 friendly ``useBehavior`` hook.

## [v3.6.1] - 2022-04-03

- Fix React18 related UI regressions.

## [v3.6.0] - 2022-04-03

- Check that model and coordinates have same element count when creating a trajectory
- Fix aromatic rings assignment: do not mix flags and planarity test
- Improve bonds assignment of coarse grained models: check for IndexPairBonds and exhaustive StructConn
- Fix unit mapping in bondedAtomicPairs MolScript query
- Improve pdb parsing: handle non unique atom and chain names (fixes #156)
- Fix volume streaming for entries with multiple contour lists
- Add ``allowTransparentBackfaces`` parameter to support double-sided rendering of transparent geometries
- Fix handling of case insensitive mmCIF enumeration fields (including entity.type)
- Fix ``disable-wboit`` Viewer GET param
- Add support for React 18.
    - Used by importing ``createPluginUI`` from ``mol-plugin-ui/react18``;
    - In Mol* 4.0, React 18 will become the default option.

## [v3.5.0] - 2022-03-25

- Fix issues with bounding-sphere & color-smoothing (mostly for small geometries)
- Support BCIF => CIF conversion in ``cif2bcif`` CLI tool

## [v3.4.0] - 2022-03-13

- Fix handling of mmcif with empty ``label_*`` fields
- Improve saccharide detection (compare against list from CCD)
- Fix legend label of hydrophobicity color theme
- Add ``LoadTrajectory`` action
- Add ``CustomImportControls`` to left panel
- Add Zenodo import extension (load structures, trajectories, volumes, and zip files)
- Fix loading of some compressed files within sessions
- Fix wrong element assignment for atoms with Charmm ion names
- Fix handling of empty symmetry cell data
- Add support for ``trr`` and ``nctraj`` coordinates files
- Add support for ``prmtop`` and ``top`` topology files

## [v3.3.1] - 2022-02-27

- Fix issue with unit boundary reuse (do at visual level instead)
- Add option to ignore ions for inter-unit bond computation

## [v3.3.0] - 2022-02-27

- Fix parsing contour-level from emdb v3 header files
- Fix invalid CSS (#376)
- Fix "texture not renderable" & "texture not bound" warnings (#319)
- Fix visual for bonds between two aromatic rings
- Fix visual for delocalized bonds (parsed from mmcif and mol2)
- Fix ring computation algorithm
- Add ``UnitResonance`` property with info about delocalized triplets
- Resolve marking in main renderer loop to improve overall performance
- Use ``throttleTime`` instead of ``debounceTime`` in sequence viewer for better responsiveness
- Change line geometry default ``scaleFactor`` to 2 (3 is too big after fixing line rendering)
- Trajectory animation performance improvements
    - Reuse ``Model.CoarseGrained`` for coordinate trajectories
    - Avoid calculating ``InterUnitBonds`` when ``Structure.parent`` ones are empty
    - Reuse unit boundary if sphere has not changed too much
    - Don't show 'inter-bond' and 'element-cross' visuals in line representations of polymerAndLigand preset
- Fix additional mononucleotides detected as polymer components
- Fix and improve ``canRemap`` handling in ``IntraUnitBonds``
- Reuse occlusion for secondary passes during multi-sampling
- Check if marking passes are needed before doing them
- Add ``resolutionScale`` parameter to allow trading quality of occlusion for performance

## [v3.2.0] - 2022-02-17

- Rename "best database mapping" to "SIFTS Mapping"
- Add schema and export support for ``atom_site.pdbx_sifts_xref_*`` fields
- Add schema export support for ``atom_site.pdbx_label_index`` field
- Add `traceOnly` parameter to chain/UniProt-based structure alignment
- Store ``IndexPairBonds`` as a dynamic property.

## [v3.1.0] - 2022-02-06

- Fix ``xrayShaded`` & ``ignoreLight`` params not working at the same time
- Add ``ignoreLight`` to component params
- Tweaks for cleaner default representation style
    - Cartoon: use ``nucleotide-ring`` instead of ``nucleotide-block``
    - Focus: use ``xrayShaded`` instead of opacity; adjust target size; don't show non-covalent interactions twice
- Fix representation preset side effects (changing post-processing parameters, see #363)
- Add Quick Styles panel (default, illustrative, stylized)
- Fix exported structure missing secondary-structure categories (#364)
- Fix volume streaming error message: distinguish between missing data and server error (#364)

## [v3.0.2] - 2022-01-30

- Fix color smoothing of elongated structures (by fixing ``Sphere.expand`` for spheres with highly directional extrema)
- Fix entity label not displayed when multiple instances of the same entity are highlighted
- Fix empty elements created in ``StructureElement.Loci.extendToAllInstances``
- Measurement options tweaks (allow larger ``textSize``; make ``customText`` essential)
- Fix visual visibility sync edge case when changing state snapshots

## [v3.0.1] - 2022-01-27

- Fix marking pass not working with ``transparentBackground``
- Fix pdbe xray maps url not https
- Fix entity-id color theme broken for non-IHM models
- Improve/fix marking of ``InteractionsInterUnitVisual`` (mark when all contact-feature members are given)
- Add missing "entity-id" and "enity-source" options for carbon coloring to "element-symbol" color theme
- Fix VolumeServer/query CLI
- Support automatic iso-value adjustment for VolumeServer data in ``Viewer.loadVolumeFromUrl``
- Emit drag event whenever started within viewport (not only for non-empty loci)

## [v3.0.0] - 2022-01-23

- Assembly handling tweaks:
    - Do not include suffix for "identity assembly operators"
    - Do not include assembly-related categories to export if the structure was composed from an assembly
    - Special case for ``structAsymMap`` if Mol* asym id operator mapping is present
- Support for opening ZIP files with multiple entries
- Add Model Export extension
- Bugfix: Automatically treat empty string as "non-present" value in BinaryCIF writer.
- Fix coarse model support in entity-id color theme
- Fix marking of carbohydrate visuals (whole chain could get marked instead of single residue)
- Add custom colors to "element-symbol", "molecule-type", "residue-name", and "secondary-structure" themes
- Support/bugfixes for ``atom_site.pdbx_sifts_xref`` categories
- Improve/fix marking of ``InteractionsIntraUnitVisual`` (mark when all contact-feature members are given)

## [v3.0.0-dev.10] - 2022-01-17

- Fix ``getOperatorsForIndex``
- Pass animation info (current frame & count) to state animations
    - Fix camera stutter for "camera spin" animation
- Add formal charge parsing support for MOL/SDF files (thanks @ptourlas)
- [Breaking] Cleaner looking ``MembraneOrientationVisuals`` defaults
- [Breaking] Add rock animation to trackball controls
    - Add ``animate`` to ``TrackballControlsParams``, remove ``spin`` and ``spinSpeed``
    - Add ``animate`` to ``SimpleSettingsParams``, remove ``spin``
- Add "camera rock" state animation
- Add support for custom colors to "molecule-type" theme
- [Breaking] Add style parameter to "illustrative" color theme
    - Defaults to "entity-id" style instead of "chain-id"
- Add "illustrative" representation preset

## [v3.0.0-dev.9] - 2022-01-09

- Add PDBj as a ``pdb-provider`` option
- Move Viewer APP to a separate file to allow use without importing light theme & index.html
- Add symmetry support for mol2 files (only spacegroup setting 1)
- Fix mol2 files element symbol assignment
- Improve bond assignment from ``IndexPairBonds``
    - Add ``key`` field for mapping to source data
    - Fix assignment of bonds with unphysical length
- Fix label/stats of single atom selection in multi-chain units

## [v3.0.0-dev.8] - 2021-12-31

- Add ``PluginFeatureDetection`` and disable WBOIT in Safari 15.
- Add ``disable-wboit`` Viewer GET param
- Add ``prefer-webgl1`` Viewer GET param
- [Breaking] Refactor direct-volume rendering
    - Remove isosurface render-mode (use GPU MC instead)
    - Move coloring into theme (like for other geometries/renderables)
        - Add ``direct`` color type
        - Remove color from transfer-function (now only alpha)
        - Add direct-volume color theme support
        - Add volume-value color theme
- [Breaking] Use size theme in molecular/gaussian surface & label representations
    - This is breaking because it was hardcoded to ``physical`` internally but the repr size theme default was ``uniform`` (now ``physical``)

## [v3.0.0-dev.7] - 2021-12-20

- Reduce number of created programs/shaders
    - Support specifying variants when creating graphics render-items
    - Change double-side shader param from define to uniform
    - Remove dMarkerType shader define (use uMarker as needed)
    - Support to ignore defines depending on the shader variant
    - Combine pickObject/pickInstance/pickGroup shader variants into one
    - Combine markingDepth/markingMask shader variants into one
    - Correctly set shader define flags for overpaint, transparency, substance, clipping
- [Breaking] Add per-object clip rendering properties (variant/objects)
    - ``SimpleSettingsParams.clipping.variant/objects`` and ``RendererParams.clip`` were removed

## [v3.0.0-dev.6] - 2021-12-19

- Enable temporal multi-sampling by default
    - Fix flickering during marking with camera at rest
- Enable ``aromaticBonds`` in structure representations by default
- Add ``PluginConfig.Structure.DefaultRepresentationPreset``
- Add ModelArchive support
    - schema extensions (e.g., AlphaFold uses it for the pLDDT score)
    - ModelArchive option in DownloadStructure action
    - ``model-archive`` GET parameter for Viewer app
    - ``Viewer.loadModelArchive`` method
- Improve support for loading AlphaFold structures
    - Automatic coloring by pLDDT
    - AlphaFold DB option in DownloadStructure action
    - ``afdb`` GET parameter for Viewer app
    - ``Viewer.loadAlphaFoldDb`` method
- Add QualityAssessment extension (using data from ma_qa_metric_local mmcif category)
    - pLDDT & qmean score: coloring, repr presets, molql symbol, loci labels (including avg for mutli-residue selections)
    - pLDDT: selection query
- Warn about erroneous symmetry operator matrix (instead of throwing an error)
- Added ``createPluginUI`` to ``mol-plugin-ui``
    - Support ``onBeforeUIRender`` to make sure initial UI works with custom presets and similar features.
- [Breaking] Removed ``createPlugin`` and ``createPluginAsync`` from ``mol-plugin-ui``
    - Please use ``createPluginUI`` instead
- Improve aromatic bonds handling
    - Don't detect aromatic bonds for rings < 5 atoms based on planarity
    - Prefer atoms in aromatic rings as bond reference positions

## [v3.0.0-dev.5] - 2021-12-16

- Fix initial camera reset not triggering for some entries.

## [v3.0.0-dev.4] - 2021-12-14

- Add ``bumpiness`` (per-object and per-group), ``bumpFrequency`` & ``bumpAmplitude`` (per-object) render parameters (#299)
- Change ``label`` representation defaults: Use text border instead of rectangle background
- Add outline color option to renderer
- Fix false positives in Model.isFromPdbArchive
- Add drag and drop support for loading any file, including multiple at once
    - If there are session files (.molx or .molj) among the dropped files, only the first session will be loaded
- Add drag and drop overlay
- Safari 15.1 - 15.3 WebGL 2 support workaround
- [Breaking] Move ``react`` and ``react-dom`` to ``peerDependencies``. This might break some builds.

## [v3.0.0-dev.3] - 2021-12-4

- Fix OBJ and USDZ export

## [v3.0.0-dev.2] - 2021-12-1

- Do not include tests and source maps in NPM package

## [v3.0.0-dev.0] - 2021-11-28

- Add multiple lights support (with color, intensity, and direction parameters)
- [Breaking] Add per-object material rendering properties
    - ``SimpleSettingsParams.lighting.renderStyle`` and ``RendererParams.style`` were removed
- Add substance theme with per-group material rendering properties
- ``StructureComponentManager.Options`` state saving support
- ``ParamDefinition.Group.presets`` support

## [v2.4.1] - 2021-11-28

- Fix: allow atoms in aromatic rings to do hydrogen bonds

## [v2.4.0] - 2021-11-25

- Fix secondary-structure property handling
    - StructureElement.Property was incorrectly resolving type & key
    - StructureSelectionQuery helpers 'helix' & 'beta' were not ensuring property availability
- Re-enable VAO with better workaround (bind null elements buffer before deleting)
- Add ``Representation.geometryVersion`` (increments whenever the geometry of any of its visuals changes)
- Add support for grid-based smoothing of Overpaint and Transparency visual state for surfaces

## [v2.3.9] - 2021-11-20

- Workaround: switch off VAO support for now

## [v2.3.8] - 2021-11-20

- Fix double canvas context creation (in plugin context)
- Fix unused vertex attribute handling (track which are used, disable the rest)
- Workaround for VAO issue in Chrome 96 (can cause WebGL to crash on geometry updates)

## [v2.3.7] - 2021-11-15

- Added ``ViewerOptions.collapseRightPanel``
- Added ``Viewer.loadTrajectory`` to support loading "composed" trajectories (e.g. from gro + xtc)
- Fix: handle parent in Structure.remapModel
- Add ``rounded`` and ``square`` helix profile options to Cartoon representation (in addition to the default ``elliptical``)

## [v2.3.6] - 2021-11-8

- Add additional measurement controls: orientation (box, axes, ellipsoid) & plane (best fit)
- Improve aromatic bond visuals (add ``aromaticScale``, ``aromaticSpacing``, ``aromaticDashCount`` params)
- [Breaking] Change ``adjustCylinderLength`` default to ``false`` (set to true for focus representation)
- Fix marker highlight color overriding select color
- CellPack extension update
    - add binary model support
    - add compartment (including membrane) geometry support
    - add latest mycoplasma model example
- Prefer WebGL1 in Safari 15.1.

## [v2.3.5] - 2021-10-19

- Fix sequence viewer for PDB files with COMPND record and multichain entities.
- Fix index pair bonds order assignment

## [v2.3.4] - 2021-10-12

- Fix pickScale not taken into account in line/point shader
- Add pixel-scale, pick-scale & pick-padding GET params to Viewer app
- Fix selecting bonds not adding their atoms in selection manager
- Add ``preferAtoms`` option to SelectLoci/HighlightLoci behaviors
- Make the implicit atoms of bond visuals pickable
    - Add ``preferAtomPixelPadding`` to Canvas3dInteractionHelper
- Add points & crosses visuals to Line representation
- Add ``pickPadding`` config option (look around in case target pixel is empty)
- Add ``multipleBonds`` param to bond visuals with options: off, symmetric, offset
- Fix ``argparse`` config in servers.

## [v2.3.3] - 2021-10-01

- Fix direct volume shader

## [v2.3.2] - 2021-10-01

- Prefer WebGL1 on iOS devices until WebGL2 support has stabilized.

## [v2.3.1] - 2021-09-28

- Add Charmm saccharide names
- Treat missing occupancy column as occupancy of 1
- Fix line shader not accounting for aspect ratio
- [Breaking] Fix point repr & shader
    - Was unusable with ``wboit``
    - Replaced ``pointFilledCircle`` & ``pointEdgeBleach`` params by ``pointStyle`` (square, circle, fuzzy)
    - Set ``pointSizeAttenuation`` to false by default
    - Set ``sizeTheme`` to ``uniform`` by default
- Add ``markerPriority`` option to Renderer (useful in combination with edges of marking pass)
- Add support support for ``chem_comp_bond`` and ``struct_conn`` categories (fixes ModelServer behavior where these categories should have been present)
- Model and VolumeServer: fix argparse config

## [v2.3.0] - 2021-09-06

- Take include/exclude flags into account when displaying aromatic bonds
- Improve marking performance
    - Avoid unnecessary draw calls/ui updates when marking
    - Check if loci is superset of visual
    - Check if loci overlaps with unit visual
    - Ensure ``Interval`` is used for ranges instead of ``SortedArray``
    - Add uniform marker type
    - Special case for reversing previous mark
- Add optional marking pass
    - Outlines visible and hidden parts of highlighted/selected groups
    - Add highlightStrength/selectStrength renderer params

## [v2.2.3] - 2021-08-25

- Add ``invertCantorPairing`` helper function
- Add ``Mesh`` processing helper ``.smoothEdges``
- Smooth border of molecular-surface with ``includeParent`` enabled
- Hide ``includeParent`` option from gaussian-surface visuals (not particularly useful)
- Improved ``StructureElement.Loci.size`` performance (for marking large cellpack models)
- Fix new ``TransformData`` issues (camera/bounding helper not showing up)
- Improve marking performance (avoid superfluous calls to ``StructureElement.Loci.isWholeStructure``)

## [v2.2.2] - 2021-08-11

- Fix ``TransformData`` issues [#133](https://github.com/molstar/molstar/issues/133)
- Fix ``mol-script`` query compiler const expression recognition.

## [v2.2.1] - 2021-08-02

- Add surrounding atoms (5 Angstrom) structure selection query
- [Breaking] Add maxDistance prop to ``IndexPairBonds``
- Fix coordinateSystem not handled in ``Structure.asParent``
- Add ``dynamicBonds`` to ``Structure`` props (force re-calc on model change)
    - Expose as optional param in root structure transform helper
- Add overpaint support to geometry exporters
- ``InputObserver`` improvements
  - normalize wheel speed across browsers/platforms
  - support Safari gestures (used by ``TrackballControls``)
  - ``PinchInput.fractionDelta`` and use it in ``TrackballControls``

## [v2.2.0] - 2021-07-31

- Add ``tubularHelices`` parameter to Cartoon representation
- Add ``SdfFormat`` and update SDF parser to be able to parse data headers according to spec (hopefully :)) #230
- Fix mononucleotides detected as polymer components (#229)
- Set default outline scale back to 1
- Improved DCD reader cell angle handling (interpret near 0 angles as 90 deg)
- Handle more residue/atom names commonly used in force-fields
- Add USDZ support to ``geo-export`` extension.
- Fix ``includeParent`` support for multi-instance bond visuals.
- Add ``operator`` Loci granularity, selecting everything with the same operator name.
- Prefer ``_label_seq_id`` fields in secondary structure assignment.
- Support new EMDB API (https://www.ebi.ac.uk/emdb/api/entry/map/[EMBD-ID]) for EM volume contour levels.
- ``Canvas3D`` tweaks:
    - Update ``forceDraw`` logic.
    - Ensure the scene is re-rendered when viewport size changes.
    - Support ``noDraw`` mode in ``PluginAnimationLoop``.

## [v2.1.0] - 2021-07-05

- Add parameter for to display aromatic bonds as dashes next to solid cylinder/line.
- Add backbone representation
- Fix outline in orthographic mode and set default scale to 2.

## [v2.0.7] - 2021-06-23

- Add ability to specify ``volumeIndex`` in ``Viewer.loadVolumeFromUrl`` to better support Volume Server inputs.
- Support in-place reordering for trajectory ``Frame.x/y/z`` arrays for better memory efficiency.
- Fixed text CIF encoder edge cases (most notably single whitespace not being escaped).

## [v2.0.6] - 2021-06-01

- Add glTF (GLB) and STL support to ``geo-export`` extension.
- Protein crosslink improvements
    - Change O-S bond distance to allow for NOS bridges (doi:10.1038/s41586-021-03513-3)
    - Added NOS-bridges query & improved disulfide-bridges query
- Fix #178: ``IndexPairBonds`` for non-single residue structures (bug due to atom reordering).
- Add volumetric color smoothing for MolecularSurface and GaussianSurface representations (#173)
- Fix nested 3d grid lookup that caused results being overwritten in non-covalent interactions computation.
- Basic implementation of ``BestDatabaseSequenceMapping`` (parse from CIF, color theme, superposition).
- Add atom id ranges support to Selection UI.

## [v2.0.5] - 2021-04-26

- Ability to pass ``Canvas3DContext`` to ``PluginContext.fromCanvas``.
- Relative frame support for ``Canvas3D`` viewport.
- Fix bug in screenshot copy UI.
- Add ability to select residues from a list of identifiers to the Selection UI.
- Fix SSAO bugs when used with ``Canvas3D`` viewport.
- Support for  full pausing (no draw) rendering: ``Canvas3D.pause(true)``.
- Add ``MeshBuilder.addMesh``.
- Add ``Torus`` primitive.
- Lazy volume loading support.
- [Breaking] ``Viewer.loadVolumeFromUrl`` signature change.
    - ``loadVolumeFromUrl(url, format, isBinary, isovalues, entryId)`` => ``loadVolumeFromUrl({ url, format, isBinary }, isovalues, { entryId, isLazy })``
- Add ``TextureMesh`` support to ``geo-export`` extension.

## [v2.0.4] - 2021-04-20

- [WIP] Mesh export extension
- ``Structure.eachAtomicHierarchyElement`` (#161)
- Fixed reading multi-line values in SDF format
- Fixed Measurements UI labels (#166)

## [v2.0.3] - 2021-04-09

- Add support for ``ColorTheme.palette`` designed for providing gradient-like coloring.
- [Breaking] The ``zip`` function is now asynchronous and expects a ``RuntimeContext``. Also added ``Zip()`` returning a ``Task``.
- [Breaking] Add ``CubeGridFormat`` in ``alpha-orbitals`` extension.

## [v2.0.2] - 2021-03-29

- Add ``Canvas3D.getRenderObjects``.
- [WIP] Animate state interpolating, including model trajectories
- Recognise MSE, SEP, TPO, PTR and PCA as non-standard amino-acids.
- Fix VolumeFromDensityServerCif transform label

## [v2.0.1] - 2021-03-23

- Exclude tsconfig.commonjs.tsbuildinfo from npm bundle

## [v2.0.0] - 2021-03-23

Too many changes to list as this is the start of the changelog... Notably, default exports are now forbidden.<|MERGE_RESOLUTION|>--- conflicted
+++ resolved
@@ -5,11 +5,8 @@
 
 ## [Unreleased]
 
-<<<<<<< HEAD
 - Add depth of field (dof) postprocessing effect
-=======
 - Add `SbNcbrTunnels` extension for for visualizing tunnels in molecular structures from ChannelsDB (more info in [tunnels.md](./docs/docs/extensions/tunnels.md))
->>>>>>> b67f7271
 
 ## [v4.2.0] - 2023-04-05
 
