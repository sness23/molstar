--- conflicted
+++ resolved
@@ -17,11 +17,8 @@
   - Use `isolatedModules` tsconfig flag
   - Fix TurboPack build when using ES6 modules
 - Support `pickingAlphaThreshold` when `xrayShaded` is enabled
-<<<<<<< HEAD
 - Support sampling from arbitrary planes for structure plane and volume slice representations
-=======
 - Refactor SCSS to not use `@import` (fixes deprecation warnings)
->>>>>>> d409c4f5
 
 ## [v4.17.0] - 2025-05-22
 - Remove `xhr2` dependency for NodeJS, use `fetch`
