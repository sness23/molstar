# Change Log
All notable changes to this project will be documented in this file, following the suggestions of [Keep a CHANGELOG](http://keepachangelog.com/). This project adheres to [Semantic Versioning](http://semver.org/) for its most widely used - and defacto - public interfaces.

Note that since we don't clearly distinguish between a public and private interfaces there will be changes in non-major versions that are potentially breaking. If we make breaking changes to less used interfaces we will highlight it in here.

## [Unreleased]
- Update production build to use `esbuils`
- Emit explicit paths in `import`s in `lib/`
- Fix outlines on opaque elements using illumination mode
- Change `Representation.Empty` to a lazy property to avoid issue with some bundlers
- MolViewSpec extension:
  - Generic color schemes (`palette` parameter for color_from_* nodes)
  - Annotation field remapping (`field_remapping` parameter for color_from_* nodes)
  - Representation node: support custom property `molstar_reprepresentation_params`,
  - Canvas node: support custom properties `molstar_enable_outline`, `molstar_enable_shadow`, `molstar_enable_ssao`
- Renamed some color schemes ('inferno' -> 'inferno-no-black', 'magma' -> 'magma-no-black', 'turbo' -> 'turbo-no-black', 'rainbow' -> 'simple-rainbow')
- Added new color schemes, synchronized with D3.js ('inferno', 'magma', 'turbo', 'rainbow', 'sinebow', 'warm', 'cool', 'cubehelix-default', 'category-10', 'observable-10', 'tableau-10')
<<<<<<< HEAD
- Avoid calculating rings for coarse-grained structures
=======
- Fix isosurface compute shader normals when transformation matrix is applied to volume 
>>>>>>> 56df6f82

## [v4.18.0] - 2025-06-08
- MolViewSpec extension:
  - Support for label_comp_id and auth_comp_id in annotations
  - Geometric primitives - do not render if position refers to empty substructure
  - Primitive arrow - nicer default cap size (relative to tube_radius)
  - Primitive angle_measurement - added vector_radius param
  - Fix MVSX file assets being disposed in multi-snapshot states
- Add `mol-utils/camera.ts` with `fovAdjustedPosition` and `fovNormalizedCameraPosition`
- Show FOV normalized position in `CameraInfo` UI and use it in "Copy MVS State"
- Support static resources in `AssetManager`
- General:
  - Use `isolatedModules` tsconfig flag
  - Fix TurboPack build when using ES6 modules
- Support `pickingAlphaThreshold` when `xrayShaded` is enabled
- Support sampling from arbitrary planes for structure plane and volume slice representations
- Refactor SCSS to not use `@import` (fixes deprecation warnings)

## [v4.17.0] - 2025-05-22
- Remove `xhr2` dependency for NodeJS, use `fetch`
- Add `mvs-stories` app included in the `molstar` NPM package
  - Use the app in the corresponding example
- Interactions extension: remove `salt-bridge` interaction kind (since `ionic` is supported too)

## [v4.16.0] - 2025-05-20
- Load potentially big text files as `StringLike` to bypass string size limit
- MolViewSpec extension:
  - Load single-state MVS as if it were multi-state with one state
  - Merged `loadMVS` options `keepCamera` and `keepSnapshotCamera` -> `keepCamera`
  - Removed `loadMVS` option `replaceExisting` (is now default)
  - Added `loadMVS` option `appendSnapshots`
- Fix camera not being interpolated in MP4 export due to updates in WebGL ContextLost handling

## [v4.15.0] - 2025-05-19
- IHM improvements:
  - Disable volume streaming
  - Disable validation report visualization
  - Enable assembly symmetry for integrative models
- Fix transparency rendering with occlusion in NodeJS
- mmCIF Support
  - Add custom `molstar_bond_site` category that enables serializing explicit bonds by referencing `atom_site.id`
  - Add `includeCategoryNames`, `keepAtomSiteId`, `exportExplicitBonds`, `encoder` properties to `to_mmCIF` exporter
- Add support for attachment points property (`M APO`) to the MOL V2000 parser
- Add `json-cif` extension that should pave way towards structure editing capabilities in Mol\*
  - JSON-based encoding of the CIF data format
  - `JSONCifLigandGraph` that enables editing of small molecules via modifying `atom_site` and `molstar_bond_site` categories
- Add `ligand-editor` example that showcases possible use-cases of the `json-cif` extension
- Breaking (minor): Changed `atom_site.id` indexing to 1-based in `mol-model-formats/structure/mol.ts::getMolModels`.
- WebGL ContextLost handling
    - Fix missing framebuffer & drawbuffer re-attachments
    - Fix missing cube texture re-initialization
    - Fix missing extensions reset
    - Fix timer clearing edge case
    - Add reset support for geometry generated on the GPU

## [v4.14.1] - 2025-05-09
- Do not raise error when creating duplicate state transformers and print console warning instead

## [v4.14.0] - 2025-05-07
- Fix `Viewer.loadTrajectory` when loading a topology file
- Fix `StructConn.residueCantorPairs` to not include identity pairs
- Add format selection option to image export UI (PNG, WebP, JPEG)
- Add `StateBuilder.To.updateState`
- MVS:
  - Support updating transform states
  - Add support for `is_hidden` custom state as an extension
  - Add `queryMVSRef` and `createMVSRefMap` utility functions
- Adjust max resolution of surfaces for auto quality (#1501)
- Fix switching representation type in Volume UI
- VolumeServer: Avoid grid expansion when requiring unit cell (avoids including an extra layer of cells outside the unit cell query box)

## [v4.13.0] - 2025-04-14
- Support `--host` option for build-dev.mjs script
- Add `Viewer.loadFiles` to open supported files
- Support installing the viewer as a Progressive Web App (PWA)
- `ihm-restraints` example: show entity labels
- Fix `element-point` visual not using child unit
- Ignore `renderables` with empty draw count
- Add experimental support for `esbuild` for development
  - Use `npm run dev` for faster development builds
- Use `StructureElement.Bundle` instead of expressions to serialize measurement elements
  - Fixes measurements not being supported for coarse models
- Implementation of `ColorScale.createDiscrete` (#1458)
- Add `ColorScale.createDiscrete` to the `uncertainty` color theme
- Fix color palette shown in the UI (for non-gradient palettes)
- Fix colors description in the UI (when using custom thresholds)
- Fix an edge case in the UI when the user deletes all colors from the color list
- Add `interactions` extension and a corresponding example that utilizes it
- Add element source index to default atomic granularity hover labels
- Add `StructureElement.Schema` based on corresponding MolViewSpec implementation that allows data-driven selection of structural elements
- Add `StructureElement.Loci/Bundle.fromExpression/Query/Schema` helper functions
- Add `addLinkCylinderMesh` (from `createLinkCylinderMesh`)
- Add `Unit.transientCache` and `Unit.getCopy`
- Fix `ElementBondIterator` indices mapping logic for inter-unit bonds
- Fix `pickPadding` and `pickScale` not updating `PickHelper`
- MolViewSpec extension: support loading extensions when loading multistate files
- Do not add bonds for pairs of residues that have a `struct_conn` entry
- Improved `ma_qa_metric` support
  - Parse all local metrics
  - Ability to select alternate metrics in the pLDDT/qmean themes
  - Do not assume PAE plot is symmetric
- Added `PluginConfig.Viewport.ShowScreenshotControls` to control visibility of screenshot controls
- Fix MolViewSpec builder for volumes.
- Generalize `mvs-kinase-story` example to `mvs-stories`
  - Add TATA-binding protein story
  - Improve the Kinase story
- Fix alpha orbitals example

## [v4.12.0] - 2025-02-28

- Fix PDBj structure data URL
- Improve logic when to cull in renderer
- Add `atom.ihm.has-seq-id` and `atom.ihm.overlaps-seq-id-range` symbol to the query language
- MolViewSpec extension:
  - Add box, arrow, ellipse, ellipsoid, angle primitives
  - Add basic support for volumetric data (map, Volume Server)
  - Add support for `molstar_color_theme_name` custom extension
  - Better IH/M support:
    - Support `coarse` components
    - Support `spacefill` representation
    - Support `carbohydrate` representation
    - Support for `custom.molstar_use_default_coloring` property on Color node.
    - Use `atom.ihm.has-seq-id` and `atom.ihm.overlaps-seq-id-range` for matching `label_seq_id` locations to support querying coarse elements.
    - Add ihm-restraints example
- Add `mvs-kinase-story` example
- Remove static uses of `ColorTheme` and `SizeTheme` fields. Should resolvent "undefined" errors in certain builds
- Add `transform` property to clip objects
- Add support for trimming `image` geometry to a box
- Improve/fix iso-level support of `slice` representation
- Add support for rotating `slice` representation around an axis
- Add default color support for palette based themes
- Add `plane` structure representation
    - Can be colored with any structure theme
    - Can be colored with the `external-volume` theme
    - Can show atoms as a cutout
    - Supports principal axes and bounding box as a reference frame
- Add `Camera` section to "Screenshot / State" controls
- Add `CoarseIndex` for fast lookup of coarse elements

## [v4.11.0] - 2025-01-26

- Fix for tubular helices issue (Fixes #1422)
- Volume UI improvements
    - Render all volume entries instead of selecting them one-by-one
    - Toggle visibility of all volumes
    - More accessible iso value control
- Support wheel event on sliders
- MolViewSpec extension:
    - Add validation for discriminated union params
    - Primitives: remove triangle_colors, line_colors, have implicit grouping instead; rename many parameters
- UI configuration options
    - Support removal of independent selection controls in the viewport
    - Support custom selection controls
    - Support for custom granularity dropdown options
    - Support for custom Sequence Viewer mode options
- Add `external-structure` theme that colors any geometry by structure properties
- Support float and half-float data type for direct-volume rendering and GPU isosurface extraction
- Minor documentation updates
- Add support for position-location to `volume-value` color theme
- Add support for color themes to `slice` representation
- Improve/fix palette support in volume color themes
- Fix `Plane3D.projectPoint`
- Fix marking related `image` rendering issues
    - Handle pixels without a group
    - Take fog into account
- MolViewSpec extension: Initial support for customizable representation parameters
- Quick Styles section reorganized
- UI color improvements (scrollbar contrast, toggle button hover color)
- Add `overrideWater` param for entity-id color theme
- Renames PDB-Dev to PDB-IHM and adjusts data source
- Fix vertex based themes for spheres shader
- Add volume dot representation
- Add volume-value size theme
- Sequence panel: Mark focused loci (bold+underline)
- Change modifier key behavior in Normal Mode (default = select only, Ctrl/Cmd = add to selection, Shift = extend last selected range)
- Handle Firefox's limit on vertex ids per draw (#1116)
- Fix behavior of `Vec3.makeRotation(out, a, b)` when `a ≈ -b`

## [v4.10.0] - 2024-12-15

- Add `ModelWithCoordinates` decorator transform.
- Fix outlines on transparent background using illumination mode (#1364)
- Fix transparent depth texture artifacts using illumination mode
- Fix marking of consecutive gap elements (#876)
- Allow React 19 in dependencies
- Fix missing deflate header if `CompressionStream` is available
- Fix is_iOS check for NodeJS
- Added PluginCommands.Camera.FocusObject
- Plugin state snapshot can have instructions to focus objects (PluginState.Snapshot.camera.focus)
- MolViewSpec extension: Support for multi-state files (animations)
- Fix units transform data not fully updated when structure child changes
- Fix `addIndexPairBonds` quadratic runtime case
- Use adjoint matrix to transform normals in shaders
- Fix resize handling in `tests/browser`

## [v4.9.1] - 2024-12-05

- Fix iOS check when running on Node

## [v4.9.0] - 2024-12-01

- Fix artifacts when using xray shading with high xrayEdgeFalloff values
- Enable double rounded capping on tubular helices
- Fix single residue tubular helices not showing up
- Fix outlines on volume and surface reps that do not disappear (#1326)
- Add example `glb-export`
- Membrane orientation: Improve `isApplicable` check and error handling (#1316)
- Fix set fenceSync to null after deleteSync.
- Fix operator key-based `IndexPairBonds` assignment
    - Don't add bonds twice
    - Add `IndexPairs.bySameOperator` to avoid looping over all bonds for each unit
- Add `Structure.intraUnitBondMapping`
- Add more structure-based visuals to avoid too many (small) render-objects
    - `structure-intra-bond`, `structure-ellipsoid-mesh`, `structure-element-point`, `structure-element-cross`
- Upgrade to express v5 (#1311)
- Fix occupancy check using wrong index for inter-unit bond computation (@rxht, #1321)
- Fix transparent SSAO for image rendering, e.g., volumne slices (#1332)
- Fix bonds not shown with `ignoreHydrogens` on (#1315)
    - Better handle mmCIF files with no entities defined by using `label_asym_id`
    - Show bonds in water chains when `ignoreHydorgensVariant` is `non-polar`
- Add MembraneServer API, generating data to be consumed in the context of MolViewSpec
- Fix `StructConn.isExhaustive` for partial models (e.g., returned by the model server)
- Refactor value swapping in molstar-math to fix SWC (Next.js) build (#1345)
- Fix transform data not updated when structure child changes
- Fix `PluginStateSnapshotManager.syncCurrent` to work as expected on re-loaded states.
- Fix do not compute implicit hydrogens when unit is explicitly protonated (#1257)
- ModelServer and VolumeServer: support for input files from Google Cloud Storage (gs://)
- Fix color of missing partial charges for SB partial charges extension

## [v4.8.0] - 2024-10-27

- Add SSAO support for transparent geometry
- Fix SSAO color not updating
- Improve blending of overlapping outlines from transparent & opaque geometries
- Default to `blended` transparency on iOS due to `wboit` not being supported.
- Fix direct-volume with fog off (and on with `dpoit`) and transparent background on (#1286)
- Fix missing pre-multiplied alpha for `blended` & `wboit` with no fog (#1284)
- Fix backfaces visible using blended transparency on impostors (#1285)
- Fix StructureElement.Loci.isSubset() only considers common units (#1292)
- Fix `Scene.opacityAverage` calculation never 1
- Fix bloom in illumination mode
- Fix `findPredecessorIndex` bug when repeating values
- MolViewSpec: Support for transparency and custom properties
- MolViewSpec: MVP Support for geometrical primitives (mesh, lines, line, label, distance measurement)
- Mesoscale Explorer: Add support for 4-character PDB IDs (e.g., 8ZZC) in PDB-IHM/PDB-Dev loader
- Fix Sequence View in Safari 18
- Improve performance of `IndexPairBonds` assignment when operator keys are available
- ModelArchive QualityAssessment extension:
    - Add support for ma_qa_metric_local_pairwise mmCIF category
    - Add PAE plot component
- Add new AlphaFoldDB-PAE example app
- Add support for LAMMPS data and dump formats
- Remove extra anti-aliasing from text shader (fixes #1208 & #1306)

## [v4.7.1] - 2024-09-30

- Improve `resolutionMode` (#1279)
    - Add `auto` that picks `scaled` for mobile devices and `native` elsewhere
    - Add `resolution-mode` Viewer GET param
    - Add `PluginConfig.General.ResolutionMode` config item

## [v4.7.0] - 2024-09-29

- Add illumination mode
    - Path-traced SSGI
    - Automatic thickness (estimate)
        - Base thickness as max(backface depth) - min(frontface depth)
        - Per object density factor to adjust thickness
    - Progressively trace samples to keep viewport interactive
    - Toggle on/off by pressing "G"
    - `illumination` Viewer GET param
- Enables dXrayShaded define when rendering depth
- Fix handling of PDB files that have chains with same id separated by TER record (#1245)
- Sequence Panel: Improve visuals of unmodeled sequence positions (#1248)
- Fix no-compression xtc parser (#1258)
- Mol2 Reader: Fix mol2 status_bit read error (#1251)
- Fix shadows with multiple lights
- Fix impostor sphere interior normal when using orthographic projection
- Add `resolutionMode` parameter to `Canvas3DContext`
    - `scaled`, divides by `devicePixelRatio`
    - `native`, no changes
- Add `CustomProperty.Context.errorContext` to support reporting errors during loading of custom properties (#1254)
    - Use in MolViewSpec extension
- Mesoscale Explorer: fix color & style issues
- Remove use of deprecated SASS explicit color functions
- Allow "Components" section to display nested components created by "Apply Action > Selection".

## [v4.6.0] - 2024-08-28

- Add round-caps option on tubular alpha helices
- Fix missing Sequence UI update on state object removal (#1219)
- Improved prmtop format support (CTITLE, %COMMENT)
- Avoid calculating bonds for water units when `ignoreHydrogens` is on
- Add `Water` trait to `Unit`
- Improve entity-id coloring for structures with multiple models from the same source (#1221)
- Wrap screenshot & image generation in a `Task`
- AlphaFold DB: Add BinaryCIF support when fetching data
- PDB-IHM/PDB-Dev: Add support for 4-character PDB IDs (e.g., 8ZZC)
- Fix polymer-gap visual coloring with cartoon theme
- Add formal-charge color theme (#328)
- Add more coloring options to cartoon theme
- Use `CompressionStream` Browser API when available
- Add `pdbx_structure_determination_methodology` mmcif field and `Model` helpers
- Fix cartoon representation not updated when secondary structure changes
- Add Zhang-Skolnick secondary-structure assignment method which handles coarse-grained models (#49)
- Calculate bonds for coarse-grained models
- VolumeServer: Add `health-check` endpoint + `healthCheckPath` config prop to report service health
- ModelServer: Add `health-check` endpoint + `healthCheckPath` config prop to report service health

## [v4.5.0] - 2024-07-28

- Separated postprocessing passes
- Take into account explicit hydrogens when computing hydrogen bonds
- Fix DoF with pixel ratios =! 1
- Fix DoF missing transparent depth
- Fix trackball pinch zoom and add pan
- Fix aromatic link rendering when `adjustCylinderLength` is true
- Change trackball animate spin speed unit to radians per second
- Fix `mol-plugin-ui/skin/base/components/misc.scss` syntax to be in line with latest Sass syntax
- Handle missing theme updates
    - Fix trajectory-index color-theme not always updated (#896)
    - Fix bond cylinders not updated on size-theme change with `adjustCylinderLength` enabled (#1215)
- Use `OES_texture_float_linear` for SSAO when available

## [v4.4.1] - 2024-06-30

- Clean `solidInterior` transparent cylinders
- Create a transformer to deflate compressed data
- Adjust Quick Styles panel button labels
- Improve camera interpolation code (interpolate camera rotation instead of just position)
- Mesoscale Explorer
    - Add `illustrative` coloring option
    - Press 'C' to toggle between center and zoom & center on click
    - Add entities selection description
    - Clicking a leaf node in the right panel tree will center each instance in turn
    - Add measurement controls to right panel
    - Mouse left click on label with snapshot key will load snapshot
    - Mouse hover over label with protein name highlight entities with the same name
    - Custom ViewportSnapshotDescription with custom MarkdowAnchor
        - \# other snapshots with a given key \[...](#key)
        - i highlight a protein with a given NAME \[...](iNAME)
        - g highlight a group with a given group type and group name \[...](ggrouptype.groupname)
        - h URLs with a given link \[...](http...)
    - Snapshot description panel window size and text can be resized and hidden with new icons
    - Add styles controls to right panel
    - Add viewport settings to left panel
    - Add app info component to left panel with interactive tour and doc link
- Fixes SSAO edge artifacts (#1122)
    - Add `reuseOcclusion` parameter to multi-sample pass
    - Add `blurDepthBias` parameter to occlusion pass
    - Handle near clip in SSAO blur
- Support reading score from B-factor in pLDDT color theme
- Add Cel-shading support
    - `celShaded` geometry parameter
    - `celSteps` renderer parameter
- Add the ability to customize the Snapshot Description component via `PluginUISpec.components.viewport.snapshotDescription`
- Add `doNotDisposeCanvas3DContext` option to `PluginContext.dispose`
- Remove support for density data from edmaps.rcsb.org

## [v4.3.0] - 2024-05-26

- Fix State Snapshots export animation (#1140)
- Add depth of field (dof) postprocessing effect
- Add `SbNcbrTunnels` extension for for visualizing tunnels in molecular structures from ChannelsDB (more info in [tunnels.md](./docs/docs/extensions/tunnels.md))
- Fix edge case in minimizing RMSD transform computation

## [v4.2.0] - 2024-05-04

- Add emissive material support
- Add bloom post-processing
- MolViewSpec extension: `loadMVS` supports `keepCamera` parameter
- Return StateTransform selectors from measurements API (addDistance, addAngle, etc.)
- Refactor transparency rendering
    - More uniform behavior for blended, wboit, dpoit
    - Fix issues with text & image geometry
- Fix render-spheres example (#1100)
    - Wrong step size in sphere geometry boundingSphere & groupmapping
    - Handle empty `instanceGrid` in renderer & renderable
- Fix bond assignment from `IndexPairBonds`
    - Can not always be cached in `ElementSetIntraBondCache`
    - Wrong operator checks in `findPairBonds`
- Fix SSAO artifacts (@corredD, #1082)
- Fix bumpiness artifacts (#1107, #1084)

## [v4.1.0] - 2024-03-31

- Add `VolumeTransform` to translate/rotate a volume like in a structure superposition
- Fix BinaryCIF encoder edge cases caused by re-encoding an existing BinaryCIF file
- Fix edge-case where width/height in InputObserver are not correct
- Fix transparency rendering fallback (#1058)
- Fix SSAO broken when `OES_texture_float_linear` is unavailable
- Add `normalOffset` to `external-volume` color theme
    - This can give results similar to pymol's surface_ramp_above_mode=1
- Add `rotation` parameter to skybox background

## [v4.0.1] - 2024-02-19

- Fix BinaryCIF decoder edge cases. Fixes mmCIF model export from data provided by ModelServer.
- MolViewSpec extension: support for MVSX file format
- Revert "require WEBGL_depth_texture extension" & "remove renderbuffer use"

## [v4.0.0] - 2024-02-04

- Add Mesoscale Explorer app for investigating large systems
- [Breaking] Remove `cellpack` extension (superseded by Mesoscale Explorer app)
- [Breaking] Set minimal node.js version to 18
- [Breaking] Generalize rcsb/assembly-symmetry/ extension
    - Move to assembly-symmetry/
    - Remove RCSB specific dependencies and prefixes
- [Breaking] Require `WEBGL_depth_texture` webgl extension
    - Remove `renderbuffer` use
- [Breaking] Change build target to ES2018
    - Custom builds only require ES6 for dependencies like immer.js
- [Breaking] Changed `createPluginUI`
    - The function now takes a single `options` argument
    - The caller must specify a `render` method that mounts the Mol* react component to DOM
        - A default `renderReact18` method is provided, but needs to be imported separately
        - To support React 16 and 17, `ReactDOM.render` can be passed
- Improve `SetUtils` performance using ES6 features
- [Breaking] Reduce memory usage of `SymmetryOperator.ArrayMapping`
    - Requires calling methods from instance
- [Breaking] Fix `mol-model/structure/model/properties/seconday-structure.ts` file name (#938)
- [Breaking] Add `Canvas3DContext` runtime props
    - Props: pixelScale, pickScale, transparency (blended, wboit, dpoit)
    - Replaces instantiation-time attribs
- [Breaking] Change default compile target to ES2018
- [Breaking] Add culling & LOD support
    - Cull per-object and per-instance
    - Cull based on frustum and camera distance
    - LOD visibility based on camera distance
    - Special LOD mode for spheres with automatic levels
    - Occlusion culling (only WebGL2)
        - Hi-Z pass
        - Cull based on previous frame's Hi-Z buffer
- Add stochastic/dithered transparency to fade overlapping LODs in and out
- Add "Automatic Detail" preset that shows surface/cartoon/ball & stick based on camera distance

## [v3.45.0] - 2024-02-03

- Add color interpolation to impostor cylinders
- MolViewSpec components are applicable only when the model has been loaded from MolViewSpec
- Add `snapshotKey` and `tooltip` params to loci `LabelRepresentation`
- Update `FocusLoci` behavior to support `snapshotKey` param
  - Clicking a visual with `snapshotKey` will trigger that snapshot
- Render multiline loci label tooltips as Markdown
- `ParamDefinition.Text` updates:
  - Support `multiline` inputs
  - Support `placeholder` parameter
  - Support `disableInteractiveUpdates` to only trigger updates once the control loses focus
- Move dependencies related to the headless context from optional deps to optional peer deps

## [v3.44.0] - 2024-01-06

- Add new `cartoon` visuals to support atomic nucleotide base with sugar
- Add `thicknessFactor` to `cartoon` representation for scaling nucleotide block/ring/atomic-fill visuals
- Use bonds from `_struct_conn` in mmCIF files that use `label_seq_id`
- Fix measurement label `offsetZ` default: not needed when `scaleByRadius` is enbaled
- Support for label rendering in HeadlessPluginContext
- MolViewSpec extension
  - Support all X11 colors
  - Support relative URIs
  - CLI tools: mvs-validate, mvs-render, mvs-print-schema
  - Labels applied in one node
- ModelServer SDF/MOL2 ligand export: fix atom indices when additional atoms are present
- Avoid showing (and calculating) inter-unit bonds for huge structures
- Fixed `DragOverlay` on WebKit/Safari browsers

## [v3.43.1] - 2023-12-04

- Fix `react-markdown` dependency

## [v3.43.0] - 2023-12-02

- Fix `State.tryGetCellData` (return type & data check)
- Don't change camera.target unless flyMode or pointerLock are enabled
- Handle empty CIF files
- Snapshot improvements:
    - Add `key` property
    - Ability to existing snapshot name, key, and description
    - Support markdown in descriptions (ignores all HTML tags)
    - Ability to link to snapshots by key from descriptions
    - Separate UI control showing description of the current snapshot
- Do not activate drag overlay for non-file content
- Add `structure-element-sphere` visual to `spacefill` representation
- Fix missing `await` in `HeadlessPluginContext.saveStateSnapshot`
- Added support for providing custom sequence viewers to the plugin spec
- MolViewSpec extension (MVS)
- Add URL parameters `mvs-url`, `mvs-data`, `mvs-format`
- Add drag&drop for `.mvsj` files
- Fix `bumpiness` scaling with `ignoreLight` enabled
- Add `transforms` & `label` params to `ShapeFromPly`
- Optimize `LociSelectManager.selectOnly` to avoid superfluous loci set operations
- Dispose of viewer on `unload` event to aid GC

## [v3.42.0] - 2023-11-05

- Fix handling of PDB files with insertion codes (#945)
- Fix de-/saturate of colors with no hue
- Improve `distinctColors` function
    - Add `sort` and `sampleCountFactor` parameters
    - Fix clustering issues
- Add `clipPrimitive` option to spheres geometry, clipping whole spheres instead of cutting them
- Add `DragAndDropManager`
- Add `options` support for default bond labels

## [v3.41.0] - 2023-10-15

- Add `PluginContext.initialized` promise & support for it in the `Plugin` UI component.
- Fix undesired interaction between settings panel and the panel on the right.
- Add ability to customize server parameters for `RCSBAssemblySymmetry`.

## [v3.40.1] - 2023-09-30

- Do not call `updateFocusRepr` if default `StructureFocusRepresentation` isn't present.
- Treat "tap" as a click in `InputObserver`
- ModelServer ligand queries: fix atom count reported by SDF/MOL/MOL2 export
- CCD extension: Make visuals for aromatic bonds configurable
- Add optional `file?: CifFile` to `MmcifFormat.data`
- Add support for webgl extensions
    - `WEBGL_clip_cull_distance`
    - `EXT_conservative_depth`
    - `WEBGL_stencil_texturing`
    - `EXT_clip_control`
- Add `MultiSampleParams.reduceFlicker` (to be able to switch it off)
- Add `alphaThickness` parameter to adjust alpha of spheres for radius
- Ability to hide "right" panel from simplified viewport controls
- Add `blockIndex` parameter to TrajectoryFromMmCif
- Fix bounding sphere calculation for "element-like" visuals
- Fix RCSB PDB validation report URL
- Add sharpening postprocessing option
- Take pixel-ratio into account for outline scale
- Gracefully handle missing HTMLImageElement
- Fix pixel-ratio changes not applied to all render passes

## [v3.39.0] - 2023-09-02

- Add some elements support for `guessElementSymbolString` function
- Faster bounding rectangle calculation for imposter spheres
- Allow toggling of hydrogens as part of `LabelTextVisual`

## [v3.38.3] - 2023-07-29

- Fix imposter spheres not updating, e.g. in trajectories (broke in v3.38.0)

## [v3.38.2] - 2023-07-24

- Don't rely solely on `chem_comp_atom` when detecting CCD files (#877)
- Actually support non-physical keys in `Bindings.Trigger.code`

## [v3.38.1] - 2023-07-22

- Fix pixel-scale not updated in SSAO pass

## [v3.38.0] - 2023-07-18

- Fix display issue with SIFTS mapping
- Support non-physical keys in `Bindings.Trigger.code`
- Update `getStateSnapshot` to only overwrite current snapshot if it was created automatically
- Fix distinct palette's `getSamples` infinite loop
- Add 'NH2', 'FOR', 'FMT' to `CommonProteinCaps`
- Add `opened` event to `PluginStateSnapshotManager`
- Properly switch-off fog
- Add `approximate` option for spheres rendering
- Reduce `Spheres` memory usage
    - Derive mapping from VertexID
    - Pull position and group from texture
- Add `Euler` math primitive
- Add stride option to element sphere & point visuals
- Add `disabledExtensions` field to default viewer's options
- Add `LRUCache.remove`
- Add 'Chain Instance' and 'Uniform' options for 'Carbon Color' param (in Color Theme: Element Symbol)

## [v3.37.1] - 2023-06-20

- Fix issues with wboit/dpoit in large scenes
- Fix lines, text, points rendering (broken in v3.37.0)

## [v3.37.0] - 2023-06-17

- Add `inverted` option to `xrayShaded` parameter
- Model-export extension: Add ability to set a file name for structures
- Add `contextHash` to `SizeTheme`
- Add mipmap-based blur for image backgrounds

## [v3.36.1] - 2023-06-11

- Allow parsing of CCD ligand files
- Add dedicated wwPDB CCD extension to align and visualize ideal & model CCD coordinates
- Make operators in `IndexPairBonds` a directed property
- Remove erroneous bounding-box overlap test in `Structure.eachUnitPair`
- Fix `EdgeBuilder.addNextEdge` for loop edges
- Optimize inter unit bond compute
- Ensure consistent state for volume representation (#210)
- Improve SSAO for thin geometry (e.g. lines)
- Add snapshot support for structure selections
- Add `nucleicProfile` parameter to cartoon representation
- Add `cartoon` theme with separate colorings for for mainchain and sidechain visuals

## [v3.35.0] - 2023-05-14

- Enable odd dash count (1,3,5)
- Add principal axes spec and fix edge cases
- Add a uniform color theme for NtC tube that still paints residue and segment dividers in a different color
- Mesh exporter improvements
    - Support points & lines in glTF export
    - Set alphaMode and doubleSided in glTF export
    - Fix flipped cylinder caps
- Fix bond assignments `struct_conn` records referencing waters
- Add StructConn extension providing functions for inspecting struct_conns
- Fix `PluginState.setSnapshot` triggering unnecessary state updates
- Fix an edge case in the `mol-state`'s `State` when trying to apply a transform to an existing Null object
- Add `SbNcbrPartialCharges` extension for coloring and labeling atoms and residues by partial atomic charges
  - uses custom mmcif categories `_sb_ncbr_partial_atomic_charges_meta` and `_sb_ncbr_partial_atomic_charges` (more info in [README.md](./src/extensions/sb-ncbr/README.md))
- Parse HEADER record when reading PDB file
- Support `ignoreHydrogens` in interactions representation
- Add hydroxyproline (HYP) commonly present in collagen molecules to the list of amino acids
- Fix assemblies for Archive PDB files (do not generate unique `label_asym_id` if `REMARK 350` is present)
- Add additional functions to `core.math` in `mol-script`
    - `cantorPairing`, `sortedCantorPairing`, `invertCantorPairing`,
    - `trunc`, `sign`

## [v3.34.0] - 2023-04-16

- Avoid `renderMarkingDepth` for fully transparent renderables
- Remove `camera.far` doubling workaround
- Add `ModifiersKeys.areNone` helper function
- Do not render NtC tube segments unless all required atoms are present in the structure
- Fix rendering issues caused by VAO reuse
- Add "Zoom All", "Orient Axes", "Reset Axes" buttons to the "Reset Camera" button
- Improve trackball move-state handling when key bindings use modifiers
- Fix rendering with very small viewport and SSAO enabled
- Fix `.getAllLoci` for structure representations with `structure.child`
- Fix `readAllLinesAsync` refering to dom length property
- Make mol-util/file-info node compatible
- Add `eachLocation` to representation/visual interface

## [v3.33.0] - 2023-04-02

- Handle resizes of viewer element even when window remains the same size
- Throttle canvas resize events
- Selection toggle buttons hidden if selection mode is off
- Camera focus loci bindings allow reset on click-away to be overridden
- Input/controls improvements
    - Move or fly around the scene using keys
    - Pointer lock to look around scene
    - Toggle spin/rock animation using keys
- Apply bumpiness as lightness variation with `ignoreLight`
- Remove `JSX` reference from `loci-labels.ts`
- Fix overpaint/transparency/substance smoothing not updated when geometry changes
- Fix camera project/unproject when using offset viewport
- Add support for loading all blocks from a mmcif file as a trajectory
- Add `Frustum3D` and `Plane3D` math primitives
- Include `occupancy` and `B_iso_or_equiv` when creating `Conformation` from `Model`
- Remove LazyImports (introduced in v3.31.1)

## [v3.32.0] - 2023-03-20

- Avoid rendering of fully transparent renderables
- Add occlusion color parameter
- Fix issue with outlines and orthographic camera
- Reduce over-blurring occlusion at larger view distances
- Fix occlusion artefact with non-canvas viewport and pixel-ratio > 1
- Update nodejs-shims conditionals to handle polyfilled document object in NodeJS environment.
- Ensure marking edges are at least one pixel wide
- Add exposure parameter to renderer
- Only trigger marking when mouse is directly over canvas
- Fix blurry occlusion in screenshots
- [Breaking] Add `setFSModule` to `mol-util/data-source` instead of trying to trick WebPack

## [v3.31.4] - 2023-02-24

- Allow link cylinder/line `dashCount` set to '0'
- Stop animation loop when disposing `PluginContext` (thanks @gfrn for identifying the issue)

## [v3.31.3] - 2023-02-22

- Fix impostor bond visuals not correctly updating on `sizeFactor` changes
- Fix degenerate case in PCA
- Fix near clipping avoidance in impostor shaders
- Update `fs` import in `data-source.ts`

## [v3.31.2] - 2023-02-12

- Fix exit code of volume pack executable (pack.ts). Now exits with non-0 status when an error happens
- Remove pca transform from components ui focus (too distracting)
- Fix artefacts with opaque outlines behind transparent objects
- Fix polymer trace visual not updating
- Fix use of `WEBGL_provoking_vertex`

## [v3.31.1] - 2023-02-05

- Improve Component camera focus based on the PCA of the structure and the following rules:
    - The first residue should be in first quadrant if there is only one chain
    - The average position of the residues of the first chain should be in the first quadrant if there is more than one chain
- Add `HeadlessPluginContext` and `HeadlessScreenshotHelper` to be used in Node.js
- Add example `image-renderer`
- Fix wrong offset when rendering text with orthographic projection
- Update camera/handle helper when `devicePixelRatio` changes
- Add various options to customize the axes camera-helper
- Fix issue with texture-mesh color smoothing when changing themes
- Add fast boundary helper and corresponding unit trait
- Add Observable for Canvas3D commits

## [v3.30.0] - 2023-01-29

- Improve `Dnatco` extension
    - Factor out common code in `Dnatco` extension
    - Add `NtC tube` visual. Applicable for structures with NtC annotation
    - [Breaking] Rename `DnatcoConfalPyramids` to `DnatcoNtCs`
- Improve boundary calculation performance
- Add option to create & include images in state snapshots
- Fix SSAO artefacts with high bias values
- Fix SSAO resolution scale parameter handling
- Improve outlines, visually more stable at different view distances

## [v3.29.0] - 2023-01-15

- `meshes` extension: Fixed a bug in mesh visualization (show backfaces when opacity < 1)
- Add color quick select control to Volume controls
- Fix `dropFiles` bug
- Fix some cyclic imports and reduce the use of const enums. This should make it easier to use the library with the `isolatedModules: true` TS config.
- Fix `dropFiles` bug (#679)
- Add `input type='color'` picker to `CombinedColorControl`
- Set `ParameterMappingControl` disabled when state is updating
- Performance tweaks
    - Update clip `defines` only when changed
    - Check for identity in structure/unit areEqual methods
    - Avoid cloning of structure representation parameters
    - Make SymmetryOperator.createMapping monomorphic
    - Improve bonding-sphere calculation
    - Defer Scene properties calculation (markerAverage, opacityAverage, hasOpaque)
    - Improve checks in in UnitsRepresentation setVisualState
- Add StructureElement.Loci.forEachLocation
- Add RepresentationRegistry.clear and ThemeRegistry.clear
- Add generic Loci support for overpaint, substance, clipping themes
- Add `.getCenter` and `.center` to `Camera`
- Add support to dim unmarked groups
- Add support for marker edge strength

## [v3.28.0] - 2022-12-20

- Show histogram in direct volume control point settings
- Add `solidInterior` parameter to sphere/cylinder impostors
- [Breaking] Tweak `ignoreHydrogens` non-polar handling (introduced in 3.27.0)
- Add `meshes` and `volumes-and-segmentations` extensions
    - See https://molstarvolseg.ncbr.muni.cz/ for more info
- Fix missing support for info in `ParamDefinition.Converted`
- Add support for multi-visual volume representations
- Improve volume isosurface bounding-sphere
- Add basic volume segmentation support to core
    - Add `Volume.Segment` model
    - Add `Segmentation` custom volume property
    - Add `SegmentRepresentation` representation
    - Add `volume-segment` color theme
- Fix GPU marching cubes failing for large meshes with webgl2 (due to use of float16)

## [v3.27.0] - 2022-12-15

- Add an `includeTransparent` parameter to hide/show outlines of components that are transparent
- Fix 'once' for animations of systems with many frames
- Better guard against issue (black fringes) with bumpiness in impostors
- Improve impostor shaders
    - Fix sphere near-clipping with orthographic projection
    - Fix cylinder near-clipping
    - Add interior cylinder caps
    - Add per-pixel object clipping
- Fix `QualityAssessment` assignment bug for structures with different auth vs label sequence numbering
- Refresh `ApplyActionControl`'s param definition when toggling expanded state
- Fix `struct_conn` bond assignment for ions
- Ability to show only polar hydrogens

## [v3.26.0] - 2022-12-04

- Support for ``powerPreference`` webgl attribute. Add ``PluginConfig.General.PowerPreference`` and ``power-preference`` Viewer GET param.
- Excluded common protein caps `NME` and `ACE` from the ligand selection query
- Add screen-space shadow post-processing effect
- Add "Structure Molecular Surface" visual
- Add `external-volume` theme (coloring of arbitrary geometries by user-selected volume)

## [v3.25.1] - 2022-11-20

- Fix edge-case in `Structure.eachUnitPair` with single-element units
- Fix 'auto' structure-quality for coarse models

## [v3.25.0] - 2022-11-16

- Fix handling of gzipped assets (reverts #615)

## [v3.24.0] - 2022-11-13

- Make `PluginContext.initContainer` checkered canvas background optional
- Store URL of downloaded assets to detect zip/gzip based on extension (#615)
- Add optional `operator.key`; can be referenced in `IndexPairBonds`
- Add overpaint/transparency/substance theme strength to representations
- Fix viewport color for transparent background

## [v3.23.0] - 2022-10-19

- Add `PluginContext.initContainer/mount/unmount` methods; these should make it easier to reuse a plugin context with both custom and built-in UI
- Add `PluginContext.canvas3dInitialized`
- `createPluginUI` now resolves after the 3d canvas has been initialized
- Change EM Volume Streaming default from `Whole Structure` to `Auto`

## [v3.22.0] - 2022-10-17

- Replace `VolumeIsosurfaceParams.pickingGranularity` param with `Volume.PickingGranuality`

## [v3.21.0] - 2022-10-17

- Add `VolumeIsosurfaceParams.pickingGranularity` param
- Prevent component controls collapsing when option is selected

## [v3.20.0] - 2022-10-16

- [Breaking] Rename the ``model-index`` color theme to ``trajectory-index``
- Add a new ``model-index`` color theme that uniquely colors each loaded model
- Add the new ``model-index`` and ``structure-index`` color themes as an option for the carbon color in the ``element-symbol`` and ``ilustrative`` color themes
- Add ``structure-index`` color theme that uniquely colors each root structure
- Add ``nearest`` method to ``Lookup3D``
- Add mipmap-based blur for skybox backgrounds

## [v3.19.0] - 2022-10-01

- Fix "empty textures" error on empty canvas
- Optimize BinaryCIF integer packing encoder
- Fix dual depth peeling when post-processing is off or when rendering direct-volumes
- Add ``cameraClipping.minNear`` parameter
- Fix black artifacts on specular highlights with transparent background

## [v3.18.0] - 2022-09-17

- Integration of Dual depth peeling - OIT method
- Stereo camera improvements
    - Fix param updates not applied
    - Better param ranges and description
    - Add timer.mark for left/right camera

## [v3.17.0] - 2022-09-11

- [Fix] Clone ``Canvas3DParams`` when creating a ``Canvas3D`` instance to prevent shared state between multiple instances
- Add ``includeResidueTest`` option to ``alignAndSuperposeWithSIFTSMapping``
- Add ``parentDisplay`` param for interactions representation.
- [Experimental] Add support for PyMOL, VMD, and Jmol atom expressions in selection scripts
- Support for ``failIfMajorPerformanceCaveat`` webgl attribute. Add ``PluginConfig.General.AllowMajorPerformanceCaveat`` and ``allow-major-performance-caveat`` Viewer GET param.
- Fix handling of PDB TER records (#549)
- Add support for getting multiple loci from a representation (``.getAllLoci()``)
- Add ``key`` property to intra- and inter-bonds for referencing source data
- Fix click event triggered after move

## [v3.16.0] - 2022-08-25

- Support ``globalColorParams`` and ``globalSymmetryParams`` in common representation params
- Support ``label`` parameter in ``Viewer.loadStructureFromUrl``
- Fix ``ViewportHelpContent`` Mouse Controls section

## [v3.15.0] - 2022-08-23

- Fix wboit in Safari >=15 (add missing depth renderbuffer to wboit pass)
- Add 'Around Camera' option to Volume streaming
- Avoid queuing more than one update in Volume streaming

## [v3.14.0] - 2022-08-20

- Expose inter-bonds compute params in structure
- Improve performance of inter/intra-bonds compute
- Fix defaultAttribs handling in Canvas3DContext.fromCanvas
- Confal pyramids extension improvements
    - Add custom labels to Confal pyramids
    - Improve naming of some internal types in Confal pyramids extension coordinate
    - Add example mmCIF file with categories necessary to display Confal pyramids
    - Change the lookup logic of NtC steps from residues
- Add support for download of gzipped files
- Don't filter IndexPairBonds by element-based rules in MOL/SDF and MOL2 (without symmetry) models
- Fix Glycam Saccharide Names used by default
- Fix GPU surfaces rendering in Safari with WebGL2
- Add ``fov`` (Field of View) Canvas3D parameter
- Add ``sceneRadiusFactor`` Canvas3D parameter
- Add background pass (skybox, image, horizontal/radial gradient)
    - Set simple-settings presets via ``PluginConfig.Background.Styles``
    - Example presets in new backgrounds extension
    - Load skybox/image from URL or File (saved in session)
    - Opacity, saturation, lightness controls for skybox/image
    - Coverage (viewport or canvas) controls for image/gradient
- [Breaking] ``AssetManager`` needs to be passed to various graphics related classes
- Fix SSAO renderable initialization
- Reduce number of webgl state changes
    - Add ``viewport`` and ``scissor`` to state object
    - Add ``hasOpaque`` to scene object
- Handle edge cases where some renderables would not get (correctly) rendered
    - Fix text background rendering for opaque text
    - Fix helper scenes not shown when rendering directly to draw target
- Fix ``CustomElementProperty`` coloring not working

## [v3.13.0] - 2022-07-24

- Fix: only update camera state if manualReset is off (#494)
- Improve handling principal axes of points in a plane
- Add 'material' annotation support for textures
- More effort to avoid using ``flat`` qualifier in shaders: add ``dVaryingGroup``
- Enable ``immediateUpdate`` for iso level in isosurface and volume streaming controls
- Add support to download CCD from configurable URL

## [v3.12.1] - 2022-07-20

- Fix plugin behavior dispose logic to correctly unsubscribe observables.

## [v3.12.0] - 2022-07-17

- Add ``colorMarker`` option to Renderer. This disables the highlight and select marker at a shader level for faster rendering of large scenes in some cases.
- Bind shared textures only once per pass, not for each render item
- Fix missing 'material' annotation for some uniforms, causing unnecessary uniform updates
- Remove use of ``isnan`` in impostor shaders, not needed and causing slowdown
- Avoid using ``flat`` qualifier in shaders, causing slowdown
- Improve CellPack's ``adjustStyle`` option (disable ``colorMarker``, set component options, enable marking w/o ghost)
- Scan all entities when looking for ``struct_conn`` entries (fixes issue when the same ``label_asym_id`` is used in more than one entity)

## [v3.11.0] - 2022-07-04

- Add ``instanceGranularity`` option for marker, transparency, clipping, overpaint, substance data to save memory
- CellPack extension tweaks
    - Use instancing to create DNA/RNA curves to save memory
    - Enable ``instanceGranularity`` by default
    - Add ``adjustStyle`` option to LoadCellPackModel action (stylized, no multi-sample, no far clipping, chain picking)
- Structure Superposition now respects pivot's coordinate system

## [v3.10.2] - 2022-06-26

- Fix superfluous shader varying
- Improve use of gl_VertexID when possible

## [v3.10.1] - 2022-06-26

- Fix groupCount when updating TextureMesh-based visuals

## [v3.10.0] - 2022-06-24

- Add support for Glycam saccharide names
- Add ``PluginConfig.Viewport.ShowTrajectoryControls`` config option

## [v3.9.1] - 2022-06-19

- Fix missing ``super.componentWillUnmount()`` calls (@simeonborko)
- Fix missing ``uGroupCount`` update for visuals
- Fix missing aromatic bond display

## [v3.9.0] - 2022-05-30

- Improve picking by using drawbuffers (when available) to reduce number of drawcalls
- GPU timing support
    - Add ``timing-mode`` Viewer GET param
    - Add support for webgl timer queries
    - Add timer marks around GPU render & compute operations
- Volume Server CIF: Add check that a data block contains volume data before parsing
- Fix ``Scene.clear`` not clearing primitives & volumes arrays (@JonStargaryen)
- Fix rendering volumes when wboit is switched off and postprocessing is enabled

## [v3.8.2] - 2022-05-22

- Fix ``Scene.opacityAverage`` not taking xray shaded into account

## [v3.8.1] - 2022-05-14

- Fix issues with marking camera/handle helper (#433)
- Fix issues with array uniforms when running with headless-gl
- Fix Polymer Chain Instance coloring
- Improve performance of scene marker/opacity average calculation

## [v3.8.0] - 2022-04-30

- Add support for outlines around transparent objects
- Improve per-group transparency when wboit is switched off
- Improve ``ColorTheme`` typing with ``ColorType`` generic.
    - Defaults to ``ColorTypeLocation``
    - Set when using ``ColorTypeDirect`` or ``ColorTypeGrid``
- Fix case handling of ``struct_conf`` mmCIF enumeration field (#425)
- Fix ``allowTransparentBackfaces`` for per-group transparency
- Fix ``FormatRegistry.isApplicable`` returning true for unregistered formats
- Fix: handle building of ``GridLookup3D`` with zero cell size
- Fix ``ignoreLight`` for direct-volume rendering with webgl1
- Fix (non-black) outlines when using transparent background

## [v3.7.0] - 2022-04-13

- Fix ``xrayShaded`` for texture-mesh geometries
- [Breaking] Change ``allowTransparentBackfaces`` to ``transparentBackfaces`` with options ``off``, ``on``, ``opaque``. This was only added in 3.6.0, so allowing a breaking change here.
    - ``off``: don't show (default)
    - ``on``: show with transparency
    - ``opaque``: show fully opaque
- Add option to disable file drop overlay.

## [v3.6.2] - 2022-04-05

- ModelServer ligand queries: fixes for alternate locations, additional atoms & UNL ligand
- React 18 friendly ``useBehavior`` hook.

## [v3.6.1] - 2022-04-03

- Fix React18 related UI regressions.

## [v3.6.0] - 2022-04-03

- Check that model and coordinates have same element count when creating a trajectory
- Fix aromatic rings assignment: do not mix flags and planarity test
- Improve bonds assignment of coarse grained models: check for IndexPairBonds and exhaustive StructConn
- Fix unit mapping in bondedAtomicPairs MolScript query
- Improve pdb parsing: handle non unique atom and chain names (fixes #156)
- Fix volume streaming for entries with multiple contour lists
- Add ``allowTransparentBackfaces`` parameter to support double-sided rendering of transparent geometries
- Fix handling of case insensitive mmCIF enumeration fields (including entity.type)
- Fix ``disable-wboit`` Viewer GET param
- Add support for React 18.
    - Used by importing ``createPluginUI`` from ``mol-plugin-ui/react18``;
    - In Mol* 4.0, React 18 will become the default option.

## [v3.5.0] - 2022-03-25

- Fix issues with bounding-sphere & color-smoothing (mostly for small geometries)
- Support BCIF => CIF conversion in ``cif2bcif`` CLI tool

## [v3.4.0] - 2022-03-13

- Fix handling of mmcif with empty ``label_*`` fields
- Improve saccharide detection (compare against list from CCD)
- Fix legend label of hydrophobicity color theme
- Add ``LoadTrajectory`` action
- Add ``CustomImportControls`` to left panel
- Add Zenodo import extension (load structures, trajectories, volumes, and zip files)
- Fix loading of some compressed files within sessions
- Fix wrong element assignment for atoms with Charmm ion names
- Fix handling of empty symmetry cell data
- Add support for ``trr`` and ``nctraj`` coordinates files
- Add support for ``prmtop`` and ``top`` topology files

## [v3.3.1] - 2022-02-27

- Fix issue with unit boundary reuse (do at visual level instead)
- Add option to ignore ions for inter-unit bond computation

## [v3.3.0] - 2022-02-27

- Fix parsing contour-level from emdb v3 header files
- Fix invalid CSS (#376)
- Fix "texture not renderable" & "texture not bound" warnings (#319)
- Fix visual for bonds between two aromatic rings
- Fix visual for delocalized bonds (parsed from mmcif and mol2)
- Fix ring computation algorithm
- Add ``UnitResonance`` property with info about delocalized triplets
- Resolve marking in main renderer loop to improve overall performance
- Use ``throttleTime`` instead of ``debounceTime`` in sequence viewer for better responsiveness
- Change line geometry default ``scaleFactor`` to 2 (3 is too big after fixing line rendering)
- Trajectory animation performance improvements
    - Reuse ``Model.CoarseGrained`` for coordinate trajectories
    - Avoid calculating ``InterUnitBonds`` when ``Structure.parent`` ones are empty
    - Reuse unit boundary if sphere has not changed too much
    - Don't show 'inter-bond' and 'element-cross' visuals in line representations of polymerAndLigand preset
- Fix additional mononucleotides detected as polymer components
- Fix and improve ``canRemap`` handling in ``IntraUnitBonds``
- Reuse occlusion for secondary passes during multi-sampling
- Check if marking passes are needed before doing them
- Add ``resolutionScale`` parameter to allow trading quality of occlusion for performance

## [v3.2.0] - 2022-02-17

- Rename "best database mapping" to "SIFTS Mapping"
- Add schema and export support for ``atom_site.pdbx_sifts_xref_*`` fields
- Add schema export support for ``atom_site.pdbx_label_index`` field
- Add `traceOnly` parameter to chain/UniProt-based structure alignment
- Store ``IndexPairBonds`` as a dynamic property.

## [v3.1.0] - 2022-02-06

- Fix ``xrayShaded`` & ``ignoreLight`` params not working at the same time
- Add ``ignoreLight`` to component params
- Tweaks for cleaner default representation style
    - Cartoon: use ``nucleotide-ring`` instead of ``nucleotide-block``
    - Focus: use ``xrayShaded`` instead of opacity; adjust target size; don't show non-covalent interactions twice
- Fix representation preset side effects (changing post-processing parameters, see #363)
- Add Quick Styles panel (default, illustrative, stylized)
- Fix exported structure missing secondary-structure categories (#364)
- Fix volume streaming error message: distinguish between missing data and server error (#364)

## [v3.0.2] - 2022-01-30

- Fix color smoothing of elongated structures (by fixing ``Sphere.expand`` for spheres with highly directional extrema)
- Fix entity label not displayed when multiple instances of the same entity are highlighted
- Fix empty elements created in ``StructureElement.Loci.extendToAllInstances``
- Measurement options tweaks (allow larger ``textSize``; make ``customText`` essential)
- Fix visual visibility sync edge case when changing state snapshots

## [v3.0.1] - 2022-01-27

- Fix marking pass not working with ``transparentBackground``
- Fix pdbe xray maps url not https
- Fix entity-id color theme broken for non-IHM models
- Improve/fix marking of ``InteractionsInterUnitVisual`` (mark when all contact-feature members are given)
- Add missing "entity-id" and "enity-source" options for carbon coloring to "element-symbol" color theme
- Fix VolumeServer/query CLI
- Support automatic iso-value adjustment for VolumeServer data in ``Viewer.loadVolumeFromUrl``
- Emit drag event whenever started within viewport (not only for non-empty loci)

## [v3.0.0] - 2022-01-23

- Assembly handling tweaks:
    - Do not include suffix for "identity assembly operators"
    - Do not include assembly-related categories to export if the structure was composed from an assembly
    - Special case for ``structAsymMap`` if Mol* asym id operator mapping is present
- Support for opening ZIP files with multiple entries
- Add Model Export extension
- Bugfix: Automatically treat empty string as "non-present" value in BinaryCIF writer.
- Fix coarse model support in entity-id color theme
- Fix marking of carbohydrate visuals (whole chain could get marked instead of single residue)
- Add custom colors to "element-symbol", "molecule-type", "residue-name", and "secondary-structure" themes
- Support/bugfixes for ``atom_site.pdbx_sifts_xref`` categories
- Improve/fix marking of ``InteractionsIntraUnitVisual`` (mark when all contact-feature members are given)

## [v3.0.0-dev.10] - 2022-01-17

- Fix ``getOperatorsForIndex``
- Pass animation info (current frame & count) to state animations
    - Fix camera stutter for "camera spin" animation
- Add formal charge parsing support for MOL/SDF files (thanks @ptourlas)
- [Breaking] Cleaner looking ``MembraneOrientationVisuals`` defaults
- [Breaking] Add rock animation to trackball controls
    - Add ``animate`` to ``TrackballControlsParams``, remove ``spin`` and ``spinSpeed``
    - Add ``animate`` to ``SimpleSettingsParams``, remove ``spin``
- Add "camera rock" state animation
- Add support for custom colors to "molecule-type" theme
- [Breaking] Add style parameter to "illustrative" color theme
    - Defaults to "entity-id" style instead of "chain-id"
- Add "illustrative" representation preset

## [v3.0.0-dev.9] - 2022-01-09

- Add PDBj as a ``pdb-provider`` option
- Move Viewer APP to a separate file to allow use without importing light theme & index.html
- Add symmetry support for mol2 files (only spacegroup setting 1)
- Fix mol2 files element symbol assignment
- Improve bond assignment from ``IndexPairBonds``
    - Add ``key`` field for mapping to source data
    - Fix assignment of bonds with unphysical length
- Fix label/stats of single atom selection in multi-chain units

## [v3.0.0-dev.8] - 2021-12-31

- Add ``PluginFeatureDetection`` and disable WBOIT in Safari 15.
- Add ``disable-wboit`` Viewer GET param
- Add ``prefer-webgl1`` Viewer GET param
- [Breaking] Refactor direct-volume rendering
    - Remove isosurface render-mode (use GPU MC instead)
    - Move coloring into theme (like for other geometries/renderables)
        - Add ``direct`` color type
        - Remove color from transfer-function (now only alpha)
        - Add direct-volume color theme support
        - Add volume-value color theme
- [Breaking] Use size theme in molecular/gaussian surface & label representations
    - This is breaking because it was hardcoded to ``physical`` internally but the repr size theme default was ``uniform`` (now ``physical``)

## [v3.0.0-dev.7] - 2021-12-20

- Reduce number of created programs/shaders
    - Support specifying variants when creating graphics render-items
    - Change double-side shader param from define to uniform
    - Remove dMarkerType shader define (use uMarker as needed)
    - Support to ignore defines depending on the shader variant
    - Combine pickObject/pickInstance/pickGroup shader variants into one
    - Combine markingDepth/markingMask shader variants into one
    - Correctly set shader define flags for overpaint, transparency, substance, clipping
- [Breaking] Add per-object clip rendering properties (variant/objects)
    - ``SimpleSettingsParams.clipping.variant/objects`` and ``RendererParams.clip`` were removed

## [v3.0.0-dev.6] - 2021-12-19

- Enable temporal multi-sampling by default
    - Fix flickering during marking with camera at rest
- Enable ``aromaticBonds`` in structure representations by default
- Add ``PluginConfig.Structure.DefaultRepresentationPreset``
- Add ModelArchive support
    - schema extensions (e.g., AlphaFold uses it for the pLDDT score)
    - ModelArchive option in DownloadStructure action
    - ``model-archive`` GET parameter for Viewer app
    - ``Viewer.loadModelArchive`` method
- Improve support for loading AlphaFold structures
    - Automatic coloring by pLDDT
    - AlphaFold DB option in DownloadStructure action
    - ``afdb`` GET parameter for Viewer app
    - ``Viewer.loadAlphaFoldDb`` method
- Add QualityAssessment extension (using data from ma_qa_metric_local mmcif category)
    - pLDDT & qmean score: coloring, repr presets, molql symbol, loci labels (including avg for mutli-residue selections)
    - pLDDT: selection query
- Warn about erroneous symmetry operator matrix (instead of throwing an error)
- Added ``createPluginUI`` to ``mol-plugin-ui``
    - Support ``onBeforeUIRender`` to make sure initial UI works with custom presets and similar features.
- [Breaking] Removed ``createPlugin`` and ``createPluginAsync`` from ``mol-plugin-ui``
    - Please use ``createPluginUI`` instead
- Improve aromatic bonds handling
    - Don't detect aromatic bonds for rings < 5 atoms based on planarity
    - Prefer atoms in aromatic rings as bond reference positions

## [v3.0.0-dev.5] - 2021-12-16

- Fix initial camera reset not triggering for some entries.

## [v3.0.0-dev.4] - 2021-12-14

- Add ``bumpiness`` (per-object and per-group), ``bumpFrequency`` & ``bumpAmplitude`` (per-object) render parameters (#299)
- Change ``label`` representation defaults: Use text border instead of rectangle background
- Add outline color option to renderer
- Fix false positives in Model.isFromPdbArchive
- Add drag and drop support for loading any file, including multiple at once
    - If there are session files (.molx or .molj) among the dropped files, only the first session will be loaded
- Add drag and drop overlay
- Safari 15.1 - 15.3 WebGL 2 support workaround
- [Breaking] Move ``react`` and ``react-dom`` to ``peerDependencies``. This might break some builds.

## [v3.0.0-dev.3] - 2021-12-4

- Fix OBJ and USDZ export

## [v3.0.0-dev.2] - 2021-12-1

- Do not include tests and source maps in NPM package

## [v3.0.0-dev.0] - 2021-11-28

- Add multiple lights support (with color, intensity, and direction parameters)
- [Breaking] Add per-object material rendering properties
    - ``SimpleSettingsParams.lighting.renderStyle`` and ``RendererParams.style`` were removed
- Add substance theme with per-group material rendering properties
- ``StructureComponentManager.Options`` state saving support
- ``ParamDefinition.Group.presets`` support

## [v2.4.1] - 2021-11-28

- Fix: allow atoms in aromatic rings to do hydrogen bonds

## [v2.4.0] - 2021-11-25

- Fix secondary-structure property handling
    - StructureElement.Property was incorrectly resolving type & key
    - StructureSelectionQuery helpers 'helix' & 'beta' were not ensuring property availability
- Re-enable VAO with better workaround (bind null elements buffer before deleting)
- Add ``Representation.geometryVersion`` (increments whenever the geometry of any of its visuals changes)
- Add support for grid-based smoothing of Overpaint and Transparency visual state for surfaces

## [v2.3.9] - 2021-11-20

- Workaround: switch off VAO support for now

## [v2.3.8] - 2021-11-20

- Fix double canvas context creation (in plugin context)
- Fix unused vertex attribute handling (track which are used, disable the rest)
- Workaround for VAO issue in Chrome 96 (can cause WebGL to crash on geometry updates)

## [v2.3.7] - 2021-11-15

- Added ``ViewerOptions.collapseRightPanel``
- Added ``Viewer.loadTrajectory`` to support loading "composed" trajectories (e.g. from gro + xtc)
- Fix: handle parent in Structure.remapModel
- Add ``rounded`` and ``square`` helix profile options to Cartoon representation (in addition to the default ``elliptical``)

## [v2.3.6] - 2021-11-8

- Add additional measurement controls: orientation (box, axes, ellipsoid) & plane (best fit)
- Improve aromatic bond visuals (add ``aromaticScale``, ``aromaticSpacing``, ``aromaticDashCount`` params)
- [Breaking] Change ``adjustCylinderLength`` default to ``false`` (set to true for focus representation)
- Fix marker highlight color overriding select color
- CellPack extension update
    - add binary model support
    - add compartment (including membrane) geometry support
    - add latest mycoplasma model example
- Prefer WebGL1 in Safari 15.1.

## [v2.3.5] - 2021-10-19

- Fix sequence viewer for PDB files with COMPND record and multichain entities.
- Fix index pair bonds order assignment

## [v2.3.4] - 2021-10-12

- Fix pickScale not taken into account in line/point shader
- Add pixel-scale, pick-scale & pick-padding GET params to Viewer app
- Fix selecting bonds not adding their atoms in selection manager
- Add ``preferAtoms`` option to SelectLoci/HighlightLoci behaviors
- Make the implicit atoms of bond visuals pickable
    - Add ``preferAtomPixelPadding`` to Canvas3dInteractionHelper
- Add points & crosses visuals to Line representation
- Add ``pickPadding`` config option (look around in case target pixel is empty)
- Add ``multipleBonds`` param to bond visuals with options: off, symmetric, offset
- Fix ``argparse`` config in servers.

## [v2.3.3] - 2021-10-01

- Fix direct volume shader

## [v2.3.2] - 2021-10-01

- Prefer WebGL1 on iOS devices until WebGL2 support has stabilized.

## [v2.3.1] - 2021-09-28

- Add Charmm saccharide names
- Treat missing occupancy column as occupancy of 1
- Fix line shader not accounting for aspect ratio
- [Breaking] Fix point repr & shader
    - Was unusable with ``wboit``
    - Replaced ``pointFilledCircle`` & ``pointEdgeBleach`` params by ``pointStyle`` (square, circle, fuzzy)
    - Set ``pointSizeAttenuation`` to false by default
    - Set ``sizeTheme`` to ``uniform`` by default
- Add ``markerPriority`` option to Renderer (useful in combination with edges of marking pass)
- Add support support for ``chem_comp_bond`` and ``struct_conn`` categories (fixes ModelServer behavior where these categories should have been present)
- Model and VolumeServer: fix argparse config

## [v2.3.0] - 2021-09-06

- Take include/exclude flags into account when displaying aromatic bonds
- Improve marking performance
    - Avoid unnecessary draw calls/ui updates when marking
    - Check if loci is superset of visual
    - Check if loci overlaps with unit visual
    - Ensure ``Interval`` is used for ranges instead of ``SortedArray``
    - Add uniform marker type
    - Special case for reversing previous mark
- Add optional marking pass
    - Outlines visible and hidden parts of highlighted/selected groups
    - Add highlightStrength/selectStrength renderer params

## [v2.2.3] - 2021-08-25

- Add ``invertCantorPairing`` helper function
- Add ``Mesh`` processing helper ``.smoothEdges``
- Smooth border of molecular-surface with ``includeParent`` enabled
- Hide ``includeParent`` option from gaussian-surface visuals (not particularly useful)
- Improved ``StructureElement.Loci.size`` performance (for marking large cellpack models)
- Fix new ``TransformData`` issues (camera/bounding helper not showing up)
- Improve marking performance (avoid superfluous calls to ``StructureElement.Loci.isWholeStructure``)

## [v2.2.2] - 2021-08-11

- Fix ``TransformData`` issues [#133](https://github.com/molstar/molstar/issues/133)
- Fix ``mol-script`` query compiler const expression recognition.

## [v2.2.1] - 2021-08-02

- Add surrounding atoms (5 Angstrom) structure selection query
- [Breaking] Add maxDistance prop to ``IndexPairBonds``
- Fix coordinateSystem not handled in ``Structure.asParent``
- Add ``dynamicBonds`` to ``Structure`` props (force re-calc on model change)
    - Expose as optional param in root structure transform helper
- Add overpaint support to geometry exporters
- ``InputObserver`` improvements
  - normalize wheel speed across browsers/platforms
  - support Safari gestures (used by ``TrackballControls``)
  - ``PinchInput.fractionDelta`` and use it in ``TrackballControls``

## [v2.2.0] - 2021-07-31

- Add ``tubularHelices`` parameter to Cartoon representation
- Add ``SdfFormat`` and update SDF parser to be able to parse data headers according to spec (hopefully :)) #230
- Fix mononucleotides detected as polymer components (#229)
- Set default outline scale back to 1
- Improved DCD reader cell angle handling (interpret near 0 angles as 90 deg)
- Handle more residue/atom names commonly used in force-fields
- Add USDZ support to ``geo-export`` extension.
- Fix ``includeParent`` support for multi-instance bond visuals.
- Add ``operator`` Loci granularity, selecting everything with the same operator name.
- Prefer ``_label_seq_id`` fields in secondary structure assignment.
- Support new EMDB API (https://www.ebi.ac.uk/emdb/api/entry/map/[EMBD-ID]) for EM volume contour levels.
- ``Canvas3D`` tweaks:
    - Update ``forceDraw`` logic.
    - Ensure the scene is re-rendered when viewport size changes.
    - Support ``noDraw`` mode in ``PluginAnimationLoop``.

## [v2.1.0] - 2021-07-05

- Add parameter for to display aromatic bonds as dashes next to solid cylinder/line.
- Add backbone representation
- Fix outline in orthographic mode and set default scale to 2.

## [v2.0.7] - 2021-06-23

- Add ability to specify ``volumeIndex`` in ``Viewer.loadVolumeFromUrl`` to better support Volume Server inputs.
- Support in-place reordering for trajectory ``Frame.x/y/z`` arrays for better memory efficiency.
- Fixed text CIF encoder edge cases (most notably single whitespace not being escaped).

## [v2.0.6] - 2021-06-01

- Add glTF (GLB) and STL support to ``geo-export`` extension.
- Protein crosslink improvements
    - Change O-S bond distance to allow for NOS bridges (doi:10.1038/s41586-021-03513-3)
    - Added NOS-bridges query & improved disulfide-bridges query
- Fix #178: ``IndexPairBonds`` for non-single residue structures (bug due to atom reordering).
- Add volumetric color smoothing for MolecularSurface and GaussianSurface representations (#173)
- Fix nested 3d grid lookup that caused results being overwritten in non-covalent interactions computation.
- Basic implementation of ``BestDatabaseSequenceMapping`` (parse from CIF, color theme, superposition).
- Add atom id ranges support to Selection UI.

## [v2.0.5] - 2021-04-26

- Ability to pass ``Canvas3DContext`` to ``PluginContext.fromCanvas``.
- Relative frame support for ``Canvas3D`` viewport.
- Fix bug in screenshot copy UI.
- Add ability to select residues from a list of identifiers to the Selection UI.
- Fix SSAO bugs when used with ``Canvas3D`` viewport.
- Support for  full pausing (no draw) rendering: ``Canvas3D.pause(true)``.
- Add ``MeshBuilder.addMesh``.
- Add ``Torus`` primitive.
- Lazy volume loading support.
- [Breaking] ``Viewer.loadVolumeFromUrl`` signature change.
    - ``loadVolumeFromUrl(url, format, isBinary, isovalues, entryId)`` => ``loadVolumeFromUrl({ url, format, isBinary }, isovalues, { entryId, isLazy })``
- Add ``TextureMesh`` support to ``geo-export`` extension.

## [v2.0.4] - 2021-04-20

- [WIP] Mesh export extension
- ``Structure.eachAtomicHierarchyElement`` (#161)
- Fixed reading multi-line values in SDF format
- Fixed Measurements UI labels (#166)

## [v2.0.3] - 2021-04-09

- Add support for ``ColorTheme.palette`` designed for providing gradient-like coloring.
- [Breaking] The ``zip`` function is now asynchronous and expects a ``RuntimeContext``. Also added ``Zip()`` returning a ``Task``.
- [Breaking] Add ``CubeGridFormat`` in ``alpha-orbitals`` extension.

## [v2.0.2] - 2021-03-29

- Add ``Canvas3D.getRenderObjects``.
- [WIP] Animate state interpolating, including model trajectories
- Recognise MSE, SEP, TPO, PTR and PCA as non-standard amino-acids.
- Fix VolumeFromDensityServerCif transform label

## [v2.0.1] - 2021-03-23

- Exclude tsconfig.commonjs.tsbuildinfo from npm bundle

## [v2.0.0] - 2021-03-23

Too many changes to list as this is the start of the changelog... Notably, default exports are now forbidden.<|MERGE_RESOLUTION|>--- conflicted
+++ resolved
@@ -15,11 +15,8 @@
   - Canvas node: support custom properties `molstar_enable_outline`, `molstar_enable_shadow`, `molstar_enable_ssao`
 - Renamed some color schemes ('inferno' -> 'inferno-no-black', 'magma' -> 'magma-no-black', 'turbo' -> 'turbo-no-black', 'rainbow' -> 'simple-rainbow')
 - Added new color schemes, synchronized with D3.js ('inferno', 'magma', 'turbo', 'rainbow', 'sinebow', 'warm', 'cool', 'cubehelix-default', 'category-10', 'observable-10', 'tableau-10')
-<<<<<<< HEAD
 - Avoid calculating rings for coarse-grained structures
-=======
 - Fix isosurface compute shader normals when transformation matrix is applied to volume 
->>>>>>> 56df6f82
 
 ## [v4.18.0] - 2025-06-08
 - MolViewSpec extension:
