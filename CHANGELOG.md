# Change Log
All notable changes to this project will be documented in this file, following the suggestions of [Keep a CHANGELOG](http://keepachangelog.com/). This project adheres to [Semantic Versioning](http://semver.org/) for its most widely used - and defacto - public interfaces.

Note that since we don't clearly distinguish between a public and private interfaces there will be changes in non-major versions that are potentially breaking. If we make breaking changes to less used interfaces we will highlight it in here.

## [Unreleased]

- Add example `glb-export`
<<<<<<< HEAD
- Membrane orientation: Improve `isApplicable` check and error handling (#1316)
=======
- Fix set fenceSync to null after deleteSync.
- Fix operator key-based `IndexPairBonds` assignment
    - Don't add bonds twice
    - Add `IndexPairs.bySameOperator` to avoid looping over all bonds for each unit
- Add `Structure.intraUnitBondMapping`
- Add more structure-based visuals to avoid too many (small) render-objects
    - `structure-intra-bond`, `structure-ellipsoid-mesh`, `structure-element-point`, `structure-element-cross`
>>>>>>> b4238f57

## [v4.8.0] - 2024-10-27

- Add SSAO support for transparent geometry
- Fix SSAO color not updating
- Improve blending of overlapping outlines from transparent & opaque geometries
- Default to `blended` transparency on iOS due to `wboit` not being supported.
- Fix direct-volume with fog off (and on with `dpoit`) and transparent background on (#1286)
- Fix missing pre-multiplied alpha for `blended` & `wboit` with no fog (#1284)
- Fix backfaces visible using blended transparency on impostors (#1285)
- Fix StructureElement.Loci.isSubset() only considers common units (#1292)
- Fix `Scene.opacityAverage` calculation never 1
- Fix bloom in illumination mode
- Fix `findPredecessorIndex` bug when repeating values
- MolViewSpec: Support for transparency and custom properties
- MolViewSpec: MVP Support for geometrical primitives (mesh, lines, line, label, distance measurement)
- Mesoscale Explorer: Add support for 4-character PDB IDs (e.g., 8ZZC) in PDB-Dev loader
- Fix Sequence View in Safari 18
- Improve performance of `IndexPairBonds` assignment when operator keys are available
- ModelArchive QualityAssessment extension:
    - Add support for ma_qa_metric_local_pairwise mmCIF category
    - Add PAE plot component
- Add new AlphaFoldDB-PAE example app
- Add support for LAMMPS data and dump formats
- Remove extra anti-aliasing from text shader (fixes #1208 & #1306)

## [v4.7.1] - 2024-09-30

- Improve `resolutionMode` (#1279)
    - Add `auto` that picks `scaled` for mobile devices and `native` elsewhere
    - Add `resolution-mode` Viewer GET param
    - Add `PluginConfig.General.ResolutionMode` config item

## [v4.7.0] - 2024-09-29

- Add illumination mode
    - Path-traced SSGI
    - Automatic thickness (estimate)
        - Base thickness as max(backface depth) - min(frontface depth)
        - Per object density factor to adjust thickness
    - Progressively trace samples to keep viewport interactive
    - Toggle on/off by pressing "G"
    - `illumination` Viewer GET param
- Enables dXrayShaded define when rendering depth
- Fix handling of PDB files that have chains with same id separated by TER record (#1245)
- Sequence Panel: Improve visuals of unmodeled sequence positions (#1248)
- Fix no-compression xtc parser (#1258)
- Mol2 Reader: Fix mol2 status_bit read error (#1251)
- Fix shadows with multiple lights
- Fix impostor sphere interior normal when using orthographic projection
- Add `resolutionMode` parameter to `Canvas3DContext`
    - `scaled`, divides by `devicePixelRatio`
    - `native`, no changes
- Add `CustomProperty.Context.errorContext` to support reporting errors during loading of custom properties (#1254)
    - Use in MolViewSpec extension
- Mesoscale Explorer: fix color & style issues
- Remove use of deprecated SASS explicit color functions
- Allow "Components" section to display nested components created by "Apply Action > Selection".

## [v4.6.0] - 2024-08-28

- Add round-caps option on tubular alpha helices
- Fix missing Sequence UI update on state object removal (#1219)
- Improved prmtop format support (CTITLE, %COMMENT)
- Avoid calculating bonds for water units when `ignoreHydrogens` is on
- Add `Water` trait to `Unit`
- Improve entity-id coloring for structures with multiple models from the same source (#1221)
- Wrap screenshot & image generation in a `Task`
- AlphaFold DB: Add BinaryCIF support when fetching data
- PDB-Dev: Add support for 4-character PDB IDs (e.g., 8ZZC)
- Fix polymer-gap visual coloring with cartoon theme
- Add formal-charge color theme (#328)
- Add more coloring options to cartoon theme
- Use `CompressionStream` Browser API when available
- Add `pdbx_structure_determination_methodology` mmcif field and `Model` helpers
- Fix cartoon representation not updated when secondary structure changes
- Add Zhang-Skolnick secondary-structure assignment method which handles coarse-grained models (#49)
- Calculate bonds for coarse-grained models
- VolumeServer: Add `health-check` endpoint + `healthCheckPath` config prop to report service health
- ModelServer: Add `health-check` endpoint + `healthCheckPath` config prop to report service health

## [v4.5.0] - 2024-07-28

- Separated postprocessing passes
- Take into account explicit hydrogens when computing hydrogen bonds
- Fix DoF with pixel ratios =! 1
- Fix DoF missing transparent depth
- Fix trackball pinch zoom and add pan
- Fix aromatic link rendering when `adjustCylinderLength` is true
- Change trackball animate spin speed unit to radians per second
- Fix `mol-plugin-ui/skin/base/components/misc.scss` syntax to be in line with latest Sass syntax
- Handle missing theme updates
    - Fix trajectory-index color-theme not always updated (#896)
    - Fix bond cylinders not updated on size-theme change with `adjustCylinderLength` enabled (#1215)
- Use `OES_texture_float_linear` for SSAO when available

## [v4.4.1] - 2024-06-30

- Clean `solidInterior` transparent cylinders
- Create a transformer to deflate compressed data
- Adjust Quick Styles panel button labels
- Improve camera interpolation code (interpolate camera rotation instead of just position)
- Mesoscale Explorer
    - Add `illustrative` coloring option
    - Press 'C' to toggle between center and zoom & center on click
    - Add entities selection description
    - Clicking a leaf node in the right panel tree will center each instance in turn
    - Add measurement controls to right panel
    - Mouse left click on label with snapshot key will load snapshot
    - Mouse hover over label with protein name highlight entities with the same name
    - Custom ViewportSnapshotDescription with custom MarkdowAnchor
        - \# other snapshots with a given key \[...](#key)
        - i highlight a protein with a given NAME \[...](iNAME)
        - g highlight a group with a given group type and group name \[...](ggrouptype.groupname)
        - h URLs with a given link \[...](http...)
    - Snapshot description panel window size and text can be resized and hidden with new icons
    - Add styles controls to right panel
    - Add viewport settings to left panel
    - Add app info component to left panel with interactive tour and doc link
- Fixes SSAO edge artifacts (#1122)
    - Add `reuseOcclusion` parameter to multi-sample pass
    - Add `blurDepthBias` parameter to occlusion pass
    - Handle near clip in SSAO blur
- Support reading score from B-factor in pLDDT color theme
- Add Cel-shading support
    - `celShaded` geometry parameter
    - `celSteps` renderer parameter
- Add the ability to customize the Snapshot Description component via `PluginUISpec.components.viewport.snapshotDescription`
- Add `doNotDisposeCanvas3DContext` option to `PluginContext.dispose`
- Remove support for density data from edmaps.rcsb.org

## [v4.3.0] - 2024-05-26

- Fix State Snapshots export animation (#1140)
- Add depth of field (dof) postprocessing effect
- Add `SbNcbrTunnels` extension for for visualizing tunnels in molecular structures from ChannelsDB (more info in [tunnels.md](./docs/docs/extensions/tunnels.md))
- Fix edge case in minimizing RMSD transform computation

## [v4.2.0] - 2024-05-04

- Add emissive material support
- Add bloom post-processing
- MolViewSpec extension: `loadMVS` supports `keepCamera` parameter
- Return StateTransform selectors from measurements API (addDistance, addAngle, etc.)
- Refactor transparency rendering
    - More uniform behavior for blended, wboit, dpoit
    - Fix issues with text & image geometry
- Fix render-spheres example (#1100)
    - Wrong step size in sphere geometry boundingSphere & groupmapping
    - Handle empty `instanceGrid` in renderer & renderable
- Fix bond assignment from `IndexPairBonds`
    - Can not always be cached in `ElementSetIntraBondCache`
    - Wrong operator checks in `findPairBonds`
- Fix SSAO artifacts (@corredD, #1082)
- Fix bumpiness artifacts (#1107, #1084)

## [v4.1.0] - 2024-03-31

- Add `VolumeTransform` to translate/rotate a volume like in a structure superposition
- Fix BinaryCIF encoder edge cases caused by re-encoding an existing BinaryCIF file
- Fix edge-case where width/height in InputObserver are not correct
- Fix transparency rendering fallback (#1058)
- Fix SSAO broken when `OES_texture_float_linear` is unavailable
- Add `normalOffset` to `external-volume` color theme
    - This can give results similar to pymol's surface_ramp_above_mode=1
- Add `rotation` parameter to skybox background

## [v4.0.1] - 2024-02-19

- Fix BinaryCIF decoder edge cases. Fixes mmCIF model export from data provided by ModelServer.
- MolViewSpec extension: support for MVSX file format
- Revert "require WEBGL_depth_texture extension" & "remove renderbuffer use"

## [v4.0.0] - 2024-02-04

- Add Mesoscale Explorer app for investigating large systems
- [Breaking] Remove `cellpack` extension (superseded by Mesoscale Explorer app)
- [Breaking] Set minimal node.js version to 18
- [Breaking] Generalize rcsb/assembly-symmetry/ extension
    - Move to assembly-symmetry/
    - Remove RCSB specific dependencies and prefixes
- [Breaking] Require `WEBGL_depth_texture` webgl extension
    - Remove `renderbuffer` use
- [Breaking] Change build target to ES2018
    - Custom builds only require ES6 for dependencies like immer.js
- [Breaking] Changed `createPluginUI`
    - The function now takes a single `options` argument
    - The caller must specify a `render` method that mounts the Mol* react component to DOM
        - A default `renderReact18` method is provided, but needs to be imported separately
        - To support React 16 and 17, `ReactDOM.render` can be passed
- Improve `SetUtils` performance using ES6 features
- [Breaking] Reduce memory usage of `SymmetryOperator.ArrayMapping`
    - Requires calling methods from instance
- [Breaking] Fix `mol-model/structure/model/properties/seconday-structure.ts` file name (#938)
- [Breaking] Add `Canvas3DContext` runtime props
    - Props: pixelScale, pickScale, transparency (blended, wboit, dpoit)
    - Replaces instantiation-time attribs
- [Breaking] Change default compile target to ES2018
- [Breaking] Add culling & LOD support
    - Cull per-object and per-instance
    - Cull based on frustum and camera distance
    - LOD visibility based on camera distance
    - Special LOD mode for spheres with automatic levels
    - Occlusion culling (only WebGL2)
        - Hi-Z pass
        - Cull based on previous frame's Hi-Z buffer
- Add stochastic/dithered transparency to fade overlapping LODs in and out
- Add "Automatic Detail" preset that shows surface/cartoon/ball & stick based on camera distance

## [v3.45.0] - 2024-02-03

- Add color interpolation to impostor cylinders
- MolViewSpec components are applicable only when the model has been loaded from MolViewSpec
- Add `snapshotKey` and `tooltip` params to loci `LabelRepresentation`
- Update `FocusLoci` behavior to support `snapshotKey` param
  - Clicking a visual with `snapshotKey` will trigger that snapshot
- Render multiline loci label tooltips as Markdown
- `ParamDefinition.Text` updates:
  - Support `multiline` inputs
  - Support `placeholder` parameter
  - Support `disableInteractiveUpdates` to only trigger updates once the control loses focus
- Move dependencies related to the headless context from optional deps to optional peer deps

## [v3.44.0] - 2024-01-06

- Add new `cartoon` visuals to support atomic nucleotide base with sugar
- Add `thicknessFactor` to `cartoon` representation for scaling nucleotide block/ring/atomic-fill visuals
- Use bonds from `_struct_conn` in mmCIF files that use `label_seq_id`
- Fix measurement label `offsetZ` default: not needed when `scaleByRadius` is enbaled
- Support for label rendering in HeadlessPluginContext
- MolViewSpec extension
  - Support all X11 colors
  - Support relative URIs
  - CLI tools: mvs-validate, mvs-render, mvs-print-schema
  - Labels applied in one node
- ModelServer SDF/MOL2 ligand export: fix atom indices when additional atoms are present
- Avoid showing (and calculating) inter-unit bonds for huge structures
- Fixed `DragOverlay` on WebKit/Safari browsers

## [v3.43.1] - 2023-12-04

- Fix `react-markdown` dependency

## [v3.43.0] - 2023-12-02

- Fix `State.tryGetCellData` (return type & data check)
- Don't change camera.target unless flyMode or pointerLock are enabled
- Handle empty CIF files
- Snapshot improvements:
    - Add `key` property
    - Ability to existing snapshot name, key, and description
    - Support markdown in descriptions (ignores all HTML tags)
    - Ability to link to snapshots by key from descriptions
    - Separate UI control showing description of the current snapshot
- Do not activate drag overlay for non-file content
- Add `structure-element-sphere` visual to `spacefill` representation
- Fix missing `await` in `HeadlessPluginContext.saveStateSnapshot`
- Added support for providing custom sequence viewers to the plugin spec
- MolViewSpec extension (MVS)
- Add URL parameters `mvs-url`, `mvs-data`, `mvs-format`
- Add drag&drop for `.mvsj` files
- Fix `bumpiness` scaling with `ignoreLight` enabled
- Add `transforms` & `label` params to `ShapeFromPly`
- Optimize `LociSelectManager.selectOnly` to avoid superfluous loci set operations
- Dispose of viewer on `unload` event to aid GC

## [v3.42.0] - 2023-11-05

- Fix handling of PDB files with insertion codes (#945)
- Fix de-/saturate of colors with no hue
- Improve `distinctColors` function
    - Add `sort` and `sampleCountFactor` parameters
    - Fix clustering issues
- Add `clipPrimitive` option to spheres geometry, clipping whole spheres instead of cutting them
- Add `DragAndDropManager`
- Add `options` support for default bond labels

## [v3.41.0] - 2023-10-15

- Add `PluginContext.initialized` promise & support for it in the `Plugin` UI component.
- Fix undesired interaction between settings panel and the panel on the right.
- Add ability to customize server parameters for `RCSBAssemblySymmetry`.

## [v3.40.1] - 2023-09-30

- Do not call `updateFocusRepr` if default `StructureFocusRepresentation` isn't present.
- Treat "tap" as a click in `InputObserver`
- ModelServer ligand queries: fix atom count reported by SDF/MOL/MOL2 export
- CCD extension: Make visuals for aromatic bonds configurable
- Add optional `file?: CifFile` to `MmcifFormat.data`
- Add support for webgl extensions
    - `WEBGL_clip_cull_distance`
    - `EXT_conservative_depth`
    - `WEBGL_stencil_texturing`
    - `EXT_clip_control`
- Add `MultiSampleParams.reduceFlicker` (to be able to switch it off)
- Add `alphaThickness` parameter to adjust alpha of spheres for radius
- Ability to hide "right" panel from simplified viewport controls
- Add `blockIndex` parameter to TrajectoryFromMmCif
- Fix bounding sphere calculation for "element-like" visuals
- Fix RCSB PDB validation report URL
- Add sharpening postprocessing option
- Take pixel-ratio into account for outline scale
- Gracefully handle missing HTMLImageElement
- Fix pixel-ratio changes not applied to all render passes

## [v3.39.0] - 2023-09-02

- Add some elements support for `guessElementSymbolString` function
- Faster bounding rectangle calculation for imposter spheres
- Allow toggling of hydrogens as part of `LabelTextVisual`

## [v3.38.3] - 2023-07-29

- Fix imposter spheres not updating, e.g. in trajectories (broke in v3.38.0)

## [v3.38.2] - 2023-07-24

- Don't rely solely on `chem_comp_atom` when detecting CCD files (#877)
- Actually support non-physical keys in `Bindings.Trigger.code`

## [v3.38.1] - 2023-07-22

- Fix pixel-scale not updated in SSAO pass

## [v3.38.0] - 2023-07-18

- Fix display issue with SIFTS mapping
- Support non-physical keys in `Bindings.Trigger.code`
- Update `getStateSnapshot` to only overwrite current snapshot if it was created automatically
- Fix distinct palette's `getSamples` infinite loop
- Add 'NH2', 'FOR', 'FMT' to `CommonProteinCaps`
- Add `opened` event to `PluginStateSnapshotManager`
- Properly switch-off fog
- Add `approximate` option for spheres rendering
- Reduce `Spheres` memory usage
    - Derive mapping from VertexID
    - Pull position and group from texture
- Add `Euler` math primitive
- Add stride option to element sphere & point visuals
- Add `disabledExtensions` field to default viewer's options
- Add `LRUCache.remove`
- Add 'Chain Instance' and 'Uniform' options for 'Carbon Color' param (in Color Theme: Element Symbol)

## [v3.37.1] - 2023-06-20

- Fix issues with wboit/dpoit in large scenes
- Fix lines, text, points rendering (broken in v3.37.0)

## [v3.37.0] - 2023-06-17

- Add `inverted` option to `xrayShaded` parameter
- Model-export extension: Add ability to set a file name for structures
- Add `contextHash` to `SizeTheme`
- Add mipmap-based blur for image backgrounds

## [v3.36.1] - 2023-06-11

- Allow parsing of CCD ligand files
- Add dedicated wwPDB CCD extension to align and visualize ideal & model CCD coordinates
- Make operators in `IndexPairBonds` a directed property
- Remove erroneous bounding-box overlap test in `Structure.eachUnitPair`
- Fix `EdgeBuilder.addNextEdge` for loop edges
- Optimize inter unit bond compute
- Ensure consistent state for volume representation (#210)
- Improve SSAO for thin geometry (e.g. lines)
- Add snapshot support for structure selections
- Add `nucleicProfile` parameter to cartoon representation
- Add `cartoon` theme with separate colorings for for mainchain and sidechain visuals

## [v3.35.0] - 2023-05-14

- Enable odd dash count (1,3,5)
- Add principal axes spec and fix edge cases
- Add a uniform color theme for NtC tube that still paints residue and segment dividers in a different color
- Mesh exporter improvements
    - Support points & lines in glTF export
    - Set alphaMode and doubleSided in glTF export
    - Fix flipped cylinder caps
- Fix bond assignments `struct_conn` records referencing waters
- Add StructConn extension providing functions for inspecting struct_conns
- Fix `PluginState.setSnapshot` triggering unnecessary state updates
- Fix an edge case in the `mol-state`'s `State` when trying to apply a transform to an existing Null object
- Add `SbNcbrPartialCharges` extension for coloring and labeling atoms and residues by partial atomic charges
  - uses custom mmcif categories `_sb_ncbr_partial_atomic_charges_meta` and `_sb_ncbr_partial_atomic_charges` (more info in [README.md](./src/extensions/sb-ncbr/README.md))
- Parse HEADER record when reading PDB file
- Support `ignoreHydrogens` in interactions representation
- Add hydroxyproline (HYP) commonly present in collagen molecules to the list of amino acids
- Fix assemblies for Archive PDB files (do not generate unique `label_asym_id` if `REMARK 350` is present)
- Add additional functions to `core.math` in `mol-script`
    - `cantorPairing`, `sortedCantorPairing`, `invertCantorPairing`,
    - `trunc`, `sign`

## [v3.34.0] - 2023-04-16

- Avoid `renderMarkingDepth` for fully transparent renderables
- Remove `camera.far` doubling workaround
- Add `ModifiersKeys.areNone` helper function
- Do not render NtC tube segments unless all required atoms are present in the structure
- Fix rendering issues caused by VAO reuse
- Add "Zoom All", "Orient Axes", "Reset Axes" buttons to the "Reset Camera" button
- Improve trackball move-state handling when key bindings use modifiers
- Fix rendering with very small viewport and SSAO enabled
- Fix `.getAllLoci` for structure representations with `structure.child`
- Fix `readAllLinesAsync` refering to dom length property
- Make mol-util/file-info node compatible
- Add `eachLocation` to representation/visual interface

## [v3.33.0] - 2023-04-02

- Handle resizes of viewer element even when window remains the same size
- Throttle canvas resize events
- Selection toggle buttons hidden if selection mode is off
- Camera focus loci bindings allow reset on click-away to be overridden
- Input/controls improvements
    - Move or fly around the scene using keys
    - Pointer lock to look around scene
    - Toggle spin/rock animation using keys
- Apply bumpiness as lightness variation with `ignoreLight`
- Remove `JSX` reference from `loci-labels.ts`
- Fix overpaint/transparency/substance smoothing not updated when geometry changes
- Fix camera project/unproject when using offset viewport
- Add support for loading all blocks from a mmcif file as a trajectory
- Add `Frustum3D` and `Plane3D` math primitives
- Include `occupancy` and `B_iso_or_equiv` when creating `Conformation` from `Model`
- Remove LazyImports (introduced in v3.31.1)

## [v3.32.0] - 2023-03-20

- Avoid rendering of fully transparent renderables
- Add occlusion color parameter
- Fix issue with outlines and orthographic camera
- Reduce over-blurring occlusion at larger view distances
- Fix occlusion artefact with non-canvas viewport and pixel-ratio > 1
- Update nodejs-shims conditionals to handle polyfilled document object in NodeJS environment.
- Ensure marking edges are at least one pixel wide
- Add exposure parameter to renderer
- Only trigger marking when mouse is directly over canvas
- Fix blurry occlusion in screenshots
- [Breaking] Add `setFSModule` to `mol-util/data-source` instead of trying to trick WebPack

## [v3.31.4] - 2023-02-24

- Allow link cylinder/line `dashCount` set to '0'
- Stop animation loop when disposing `PluginContext` (thanks @gfrn for identifying the issue)

## [v3.31.3] - 2023-02-22

- Fix impostor bond visuals not correctly updating on `sizeFactor` changes
- Fix degenerate case in PCA
- Fix near clipping avoidance in impostor shaders
- Update `fs` import in `data-source.ts`

## [v3.31.2] - 2023-02-12

- Fix exit code of volume pack executable (pack.ts). Now exits with non-0 status when an error happens
- Remove pca transform from components ui focus (too distracting)
- Fix artefacts with opaque outlines behind transparent objects
- Fix polymer trace visual not updating
- Fix use of `WEBGL_provoking_vertex`

## [v3.31.1] - 2023-02-05

- Improve Component camera focus based on the PCA of the structure and the following rules:
    - The first residue should be in first quadrant if there is only one chain
    - The average position of the residues of the first chain should be in the first quadrant if there is more than one chain
- Add `HeadlessPluginContext` and `HeadlessScreenshotHelper` to be used in Node.js
- Add example `image-renderer`
- Fix wrong offset when rendering text with orthographic projection
- Update camera/handle helper when `devicePixelRatio` changes
- Add various options to customize the axes camera-helper
- Fix issue with texture-mesh color smoothing when changing themes
- Add fast boundary helper and corresponding unit trait
- Add Observable for Canvas3D commits

## [v3.30.0] - 2023-01-29

- Improve `Dnatco` extension
    - Factor out common code in `Dnatco` extension
    - Add `NtC tube` visual. Applicable for structures with NtC annotation
    - [Breaking] Rename `DnatcoConfalPyramids` to `DnatcoNtCs`
- Improve boundary calculation performance
- Add option to create & include images in state snapshots
- Fix SSAO artefacts with high bias values
- Fix SSAO resolution scale parameter handling
- Improve outlines, visually more stable at different view distances

## [v3.29.0] - 2023-01-15

- `meshes` extension: Fixed a bug in mesh visualization (show backfaces when opacity < 1)
- Add color quick select control to Volume controls
- Fix `dropFiles` bug
- Fix some cyclic imports and reduce the use of const enums. This should make it easier to use the library with the `isolatedModules: true` TS config.
- Fix `dropFiles` bug (#679)
- Add `input type='color'` picker to `CombinedColorControl`
- Set `ParameterMappingControl` disabled when state is updating
- Performance tweaks
    - Update clip `defines` only when changed
    - Check for identity in structure/unit areEqual methods
    - Avoid cloning of structure representation parameters
    - Make SymmetryOperator.createMapping monomorphic
    - Improve bonding-sphere calculation
    - Defer Scene properties calculation (markerAverage, opacityAverage, hasOpaque)
    - Improve checks in in UnitsRepresentation setVisualState
- Add StructureElement.Loci.forEachLocation
- Add RepresentationRegistry.clear and ThemeRegistry.clear
- Add generic Loci support for overpaint, substance, clipping themes
- Add `.getCenter` and `.center` to `Camera`
- Add support to dim unmarked groups
- Add support for marker edge strength

## [v3.28.0] - 2022-12-20

- Show histogram in direct volume control point settings
- Add `solidInterior` parameter to sphere/cylinder impostors
- [Breaking] Tweak `ignoreHydrogens` non-polar handling (introduced in 3.27.0)
- Add `meshes` and `volumes-and-segmentations` extensions
    - See https://molstarvolseg.ncbr.muni.cz/ for more info
- Fix missing support for info in `ParamDefinition.Converted`
- Add support for multi-visual volume representations
- Improve volume isosurface bounding-sphere
- Add basic volume segmentation support to core
    - Add `Volume.Segment` model
    - Add `Segmentation` custom volume property
    - Add `SegmentRepresentation` representation
    - Add `volume-segment` color theme
- Fix GPU marching cubes failing for large meshes with webgl2 (due to use of float16)

## [v3.27.0] - 2022-12-15

- Add an `includeTransparent` parameter to hide/show outlines of components that are transparent
- Fix 'once' for animations of systems with many frames
- Better guard against issue (black fringes) with bumpiness in impostors
- Improve impostor shaders
    - Fix sphere near-clipping with orthographic projection
    - Fix cylinder near-clipping
    - Add interior cylinder caps
    - Add per-pixel object clipping
- Fix `QualityAssessment` assignment bug for structures with different auth vs label sequence numbering
- Refresh `ApplyActionControl`'s param definition when toggling expanded state
- Fix `struct_conn` bond assignment for ions
- Ability to show only polar hydrogens

## [v3.26.0] - 2022-12-04

- Support for ``powerPreference`` webgl attribute. Add ``PluginConfig.General.PowerPreference`` and ``power-preference`` Viewer GET param.
- Excluded common protein caps `NME` and `ACE` from the ligand selection query
- Add screen-space shadow post-processing effect
- Add "Structure Molecular Surface" visual
- Add `external-volume` theme (coloring of arbitrary geometries by user-selected volume)

## [v3.25.1] - 2022-11-20

- Fix edge-case in `Structure.eachUnitPair` with single-element units
- Fix 'auto' structure-quality for coarse models

## [v3.25.0] - 2022-11-16

- Fix handling of gzipped assets (reverts #615)

## [v3.24.0] - 2022-11-13

- Make `PluginContext.initContainer` checkered canvas background optional
- Store URL of downloaded assets to detect zip/gzip based on extension (#615)
- Add optional `operator.key`; can be referenced in `IndexPairBonds`
- Add overpaint/transparency/substance theme strength to representations
- Fix viewport color for transparent background

## [v3.23.0] - 2022-10-19

- Add `PluginContext.initContainer/mount/unmount` methods; these should make it easier to reuse a plugin context with both custom and built-in UI
- Add `PluginContext.canvas3dInitialized`
- `createPluginUI` now resolves after the 3d canvas has been initialized
- Change EM Volume Streaming default from `Whole Structure` to `Auto`

## [v3.22.0] - 2022-10-17

- Replace `VolumeIsosurfaceParams.pickingGranularity` param with `Volume.PickingGranuality`

## [v3.21.0] - 2022-10-17

- Add `VolumeIsosurfaceParams.pickingGranularity` param
- Prevent component controls collapsing when option is selected

## [v3.20.0] - 2022-10-16

- [Breaking] Rename the ``model-index`` color theme to ``trajectory-index``
- Add a new ``model-index`` color theme that uniquely colors each loaded model
- Add the new ``model-index`` and ``structure-index`` color themes as an option for the carbon color in the ``element-symbol`` and ``ilustrative`` color themes
- Add ``structure-index`` color theme that uniquely colors each root structure
- Add ``nearest`` method to ``Lookup3D``
- Add mipmap-based blur for skybox backgrounds

## [v3.19.0] - 2022-10-01

- Fix "empty textures" error on empty canvas
- Optimize BinaryCIF integer packing encoder
- Fix dual depth peeling when post-processing is off or when rendering direct-volumes
- Add ``cameraClipping.minNear`` parameter
- Fix black artifacts on specular highlights with transparent background

## [v3.18.0] - 2022-09-17

- Integration of Dual depth peeling - OIT method
- Stereo camera improvements
    - Fix param updates not applied
    - Better param ranges and description
    - Add timer.mark for left/right camera

## [v3.17.0] - 2022-09-11

- [Fix] Clone ``Canvas3DParams`` when creating a ``Canvas3D`` instance to prevent shared state between multiple instances
- Add ``includeResidueTest`` option to ``alignAndSuperposeWithSIFTSMapping``
- Add ``parentDisplay`` param for interactions representation.
- [Experimental] Add support for PyMOL, VMD, and Jmol atom expressions in selection scripts
- Support for ``failIfMajorPerformanceCaveat`` webgl attribute. Add ``PluginConfig.General.AllowMajorPerformanceCaveat`` and ``allow-major-performance-caveat`` Viewer GET param.
- Fix handling of PDB TER records (#549)
- Add support for getting multiple loci from a representation (``.getAllLoci()``)
- Add ``key`` property to intra- and inter-bonds for referencing source data
- Fix click event triggered after move

## [v3.16.0] - 2022-08-25

- Support ``globalColorParams`` and ``globalSymmetryParams`` in common representation params
- Support ``label`` parameter in ``Viewer.loadStructureFromUrl``
- Fix ``ViewportHelpContent`` Mouse Controls section

## [v3.15.0] - 2022-08-23

- Fix wboit in Safari >=15 (add missing depth renderbuffer to wboit pass)
- Add 'Around Camera' option to Volume streaming
- Avoid queuing more than one update in Volume streaming

## [v3.14.0] - 2022-08-20

- Expose inter-bonds compute params in structure
- Improve performance of inter/intra-bonds compute
- Fix defaultAttribs handling in Canvas3DContext.fromCanvas
- Confal pyramids extension improvements
    - Add custom labels to Confal pyramids
    - Improve naming of some internal types in Confal pyramids extension coordinate
    - Add example mmCIF file with categories necessary to display Confal pyramids
    - Change the lookup logic of NtC steps from residues
- Add support for download of gzipped files
- Don't filter IndexPairBonds by element-based rules in MOL/SDF and MOL2 (without symmetry) models
- Fix Glycam Saccharide Names used by default
- Fix GPU surfaces rendering in Safari with WebGL2
- Add ``fov`` (Field of View) Canvas3D parameter
- Add ``sceneRadiusFactor`` Canvas3D parameter
- Add background pass (skybox, image, horizontal/radial gradient)
    - Set simple-settings presets via ``PluginConfig.Background.Styles``
    - Example presets in new backgrounds extension
    - Load skybox/image from URL or File (saved in session)
    - Opacity, saturation, lightness controls for skybox/image
    - Coverage (viewport or canvas) controls for image/gradient
- [Breaking] ``AssetManager`` needs to be passed to various graphics related classes
- Fix SSAO renderable initialization
- Reduce number of webgl state changes
    - Add ``viewport`` and ``scissor`` to state object
    - Add ``hasOpaque`` to scene object
- Handle edge cases where some renderables would not get (correctly) rendered
    - Fix text background rendering for opaque text
    - Fix helper scenes not shown when rendering directly to draw target
- Fix ``CustomElementProperty`` coloring not working

## [v3.13.0] - 2022-07-24

- Fix: only update camera state if manualReset is off (#494)
- Improve handling principal axes of points in a plane
- Add 'material' annotation support for textures
- More effort to avoid using ``flat`` qualifier in shaders: add ``dVaryingGroup``
- Enable ``immediateUpdate`` for iso level in isosurface and volume streaming controls
- Add support to download CCD from configurable URL

## [v3.12.1] - 2022-07-20

- Fix plugin behavior dispose logic to correctly unsubscribe observables.

## [v3.12.0] - 2022-07-17

- Add ``colorMarker`` option to Renderer. This disables the highlight and select marker at a shader level for faster rendering of large scenes in some cases.
- Bind shared textures only once per pass, not for each render item
- Fix missing 'material' annotation for some uniforms, causing unnecessary uniform updates
- Remove use of ``isnan`` in impostor shaders, not needed and causing slowdown
- Avoid using ``flat`` qualifier in shaders, causing slowdown
- Improve CellPack's ``adjustStyle`` option (disable ``colorMarker``, set component options, enable marking w/o ghost)
- Scan all entities when looking for ``struct_conn`` entries (fixes issue when the same ``label_asym_id`` is used in more than one entity)

## [v3.11.0] - 2022-07-04

- Add ``instanceGranularity`` option for marker, transparency, clipping, overpaint, substance data to save memory
- CellPack extension tweaks
    - Use instancing to create DNA/RNA curves to save memory
    - Enable ``instanceGranularity`` by default
    - Add ``adjustStyle`` option to LoadCellPackModel action (stylized, no multi-sample, no far clipping, chain picking)
- Structure Superposition now respects pivot's coordinate system

## [v3.10.2] - 2022-06-26

- Fix superfluous shader varying
- Improve use of gl_VertexID when possible

## [v3.10.1] - 2022-06-26

- Fix groupCount when updating TextureMesh-based visuals

## [v3.10.0] - 2022-06-24

- Add support for Glycam saccharide names
- Add ``PluginConfig.Viewport.ShowTrajectoryControls`` config option

## [v3.9.1] - 2022-06-19

- Fix missing ``super.componentWillUnmount()`` calls (@simeonborko)
- Fix missing ``uGroupCount`` update for visuals
- Fix missing aromatic bond display

## [v3.9.0] - 2022-05-30

- Improve picking by using drawbuffers (when available) to reduce number of drawcalls
- GPU timing support
    - Add ``timing-mode`` Viewer GET param
    - Add support for webgl timer queries
    - Add timer marks around GPU render & compute operations
- Volume Server CIF: Add check that a data block contains volume data before parsing
- Fix ``Scene.clear`` not clearing primitives & volumes arrays (@JonStargaryen)
- Fix rendering volumes when wboit is switched off and postprocessing is enabled

## [v3.8.2] - 2022-05-22

- Fix ``Scene.opacityAverage`` not taking xray shaded into account

## [v3.8.1] - 2022-05-14

- Fix issues with marking camera/handle helper (#433)
- Fix issues with array uniforms when running with headless-gl
- Fix Polymer Chain Instance coloring
- Improve performance of scene marker/opacity average calculation

## [v3.8.0] - 2022-04-30

- Add support for outlines around transparent objects
- Improve per-group transparency when wboit is switched off
- Improve ``ColorTheme`` typing with ``ColorType`` generic.
    - Defaults to ``ColorTypeLocation``
    - Set when using ``ColorTypeDirect`` or ``ColorTypeGrid``
- Fix case handling of ``struct_conf`` mmCIF enumeration field (#425)
- Fix ``allowTransparentBackfaces`` for per-group transparency
- Fix ``FormatRegistry.isApplicable`` returning true for unregistered formats
- Fix: handle building of ``GridLookup3D`` with zero cell size
- Fix ``ignoreLight`` for direct-volume rendering with webgl1
- Fix (non-black) outlines when using transparent background

## [v3.7.0] - 2022-04-13

- Fix ``xrayShaded`` for texture-mesh geometries
- [Breaking] Change ``allowTransparentBackfaces`` to ``transparentBackfaces`` with options ``off``, ``on``, ``opaque``. This was only added in 3.6.0, so allowing a breaking change here.
    - ``off``: don't show (default)
    - ``on``: show with transparency
    - ``opaque``: show fully opaque
- Add option to disable file drop overlay.

## [v3.6.2] - 2022-04-05

- ModelServer ligand queries: fixes for alternate locations, additional atoms & UNL ligand
- React 18 friendly ``useBehavior`` hook.

## [v3.6.1] - 2022-04-03

- Fix React18 related UI regressions.

## [v3.6.0] - 2022-04-03

- Check that model and coordinates have same element count when creating a trajectory
- Fix aromatic rings assignment: do not mix flags and planarity test
- Improve bonds assignment of coarse grained models: check for IndexPairBonds and exhaustive StructConn
- Fix unit mapping in bondedAtomicPairs MolScript query
- Improve pdb parsing: handle non unique atom and chain names (fixes #156)
- Fix volume streaming for entries with multiple contour lists
- Add ``allowTransparentBackfaces`` parameter to support double-sided rendering of transparent geometries
- Fix handling of case insensitive mmCIF enumeration fields (including entity.type)
- Fix ``disable-wboit`` Viewer GET param
- Add support for React 18.
    - Used by importing ``createPluginUI`` from ``mol-plugin-ui/react18``;
    - In Mol* 4.0, React 18 will become the default option.

## [v3.5.0] - 2022-03-25

- Fix issues with bounding-sphere & color-smoothing (mostly for small geometries)
- Support BCIF => CIF conversion in ``cif2bcif`` CLI tool

## [v3.4.0] - 2022-03-13

- Fix handling of mmcif with empty ``label_*`` fields
- Improve saccharide detection (compare against list from CCD)
- Fix legend label of hydrophobicity color theme
- Add ``LoadTrajectory`` action
- Add ``CustomImportControls`` to left panel
- Add Zenodo import extension (load structures, trajectories, volumes, and zip files)
- Fix loading of some compressed files within sessions
- Fix wrong element assignment for atoms with Charmm ion names
- Fix handling of empty symmetry cell data
- Add support for ``trr`` and ``nctraj`` coordinates files
- Add support for ``prmtop`` and ``top`` topology files

## [v3.3.1] - 2022-02-27

- Fix issue with unit boundary reuse (do at visual level instead)
- Add option to ignore ions for inter-unit bond computation

## [v3.3.0] - 2022-02-27

- Fix parsing contour-level from emdb v3 header files
- Fix invalid CSS (#376)
- Fix "texture not renderable" & "texture not bound" warnings (#319)
- Fix visual for bonds between two aromatic rings
- Fix visual for delocalized bonds (parsed from mmcif and mol2)
- Fix ring computation algorithm
- Add ``UnitResonance`` property with info about delocalized triplets
- Resolve marking in main renderer loop to improve overall performance
- Use ``throttleTime`` instead of ``debounceTime`` in sequence viewer for better responsiveness
- Change line geometry default ``scaleFactor`` to 2 (3 is too big after fixing line rendering)
- Trajectory animation performance improvements
    - Reuse ``Model.CoarseGrained`` for coordinate trajectories
    - Avoid calculating ``InterUnitBonds`` when ``Structure.parent`` ones are empty
    - Reuse unit boundary if sphere has not changed too much
    - Don't show 'inter-bond' and 'element-cross' visuals in line representations of polymerAndLigand preset
- Fix additional mononucleotides detected as polymer components
- Fix and improve ``canRemap`` handling in ``IntraUnitBonds``
- Reuse occlusion for secondary passes during multi-sampling
- Check if marking passes are needed before doing them
- Add ``resolutionScale`` parameter to allow trading quality of occlusion for performance

## [v3.2.0] - 2022-02-17

- Rename "best database mapping" to "SIFTS Mapping"
- Add schema and export support for ``atom_site.pdbx_sifts_xref_*`` fields
- Add schema export support for ``atom_site.pdbx_label_index`` field
- Add `traceOnly` parameter to chain/UniProt-based structure alignment
- Store ``IndexPairBonds`` as a dynamic property.

## [v3.1.0] - 2022-02-06

- Fix ``xrayShaded`` & ``ignoreLight`` params not working at the same time
- Add ``ignoreLight`` to component params
- Tweaks for cleaner default representation style
    - Cartoon: use ``nucleotide-ring`` instead of ``nucleotide-block``
    - Focus: use ``xrayShaded`` instead of opacity; adjust target size; don't show non-covalent interactions twice
- Fix representation preset side effects (changing post-processing parameters, see #363)
- Add Quick Styles panel (default, illustrative, stylized)
- Fix exported structure missing secondary-structure categories (#364)
- Fix volume streaming error message: distinguish between missing data and server error (#364)

## [v3.0.2] - 2022-01-30

- Fix color smoothing of elongated structures (by fixing ``Sphere.expand`` for spheres with highly directional extrema)
- Fix entity label not displayed when multiple instances of the same entity are highlighted
- Fix empty elements created in ``StructureElement.Loci.extendToAllInstances``
- Measurement options tweaks (allow larger ``textSize``; make ``customText`` essential)
- Fix visual visibility sync edge case when changing state snapshots

## [v3.0.1] - 2022-01-27

- Fix marking pass not working with ``transparentBackground``
- Fix pdbe xray maps url not https
- Fix entity-id color theme broken for non-IHM models
- Improve/fix marking of ``InteractionsInterUnitVisual`` (mark when all contact-feature members are given)
- Add missing "entity-id" and "enity-source" options for carbon coloring to "element-symbol" color theme
- Fix VolumeServer/query CLI
- Support automatic iso-value adjustment for VolumeServer data in ``Viewer.loadVolumeFromUrl``
- Emit drag event whenever started within viewport (not only for non-empty loci)

## [v3.0.0] - 2022-01-23

- Assembly handling tweaks:
    - Do not include suffix for "identity assembly operators"
    - Do not include assembly-related categories to export if the structure was composed from an assembly
    - Special case for ``structAsymMap`` if Mol* asym id operator mapping is present
- Support for opening ZIP files with multiple entries
- Add Model Export extension
- Bugfix: Automatically treat empty string as "non-present" value in BinaryCIF writer.
- Fix coarse model support in entity-id color theme
- Fix marking of carbohydrate visuals (whole chain could get marked instead of single residue)
- Add custom colors to "element-symbol", "molecule-type", "residue-name", and "secondary-structure" themes
- Support/bugfixes for ``atom_site.pdbx_sifts_xref`` categories
- Improve/fix marking of ``InteractionsIntraUnitVisual`` (mark when all contact-feature members are given)

## [v3.0.0-dev.10] - 2022-01-17

- Fix ``getOperatorsForIndex``
- Pass animation info (current frame & count) to state animations
    - Fix camera stutter for "camera spin" animation
- Add formal charge parsing support for MOL/SDF files (thanks @ptourlas)
- [Breaking] Cleaner looking ``MembraneOrientationVisuals`` defaults
- [Breaking] Add rock animation to trackball controls
    - Add ``animate`` to ``TrackballControlsParams``, remove ``spin`` and ``spinSpeed``
    - Add ``animate`` to ``SimpleSettingsParams``, remove ``spin``
- Add "camera rock" state animation
- Add support for custom colors to "molecule-type" theme
- [Breaking] Add style parameter to "illustrative" color theme
    - Defaults to "entity-id" style instead of "chain-id"
- Add "illustrative" representation preset

## [v3.0.0-dev.9] - 2022-01-09

- Add PDBj as a ``pdb-provider`` option
- Move Viewer APP to a separate file to allow use without importing light theme & index.html
- Add symmetry support for mol2 files (only spacegroup setting 1)
- Fix mol2 files element symbol assignment
- Improve bond assignment from ``IndexPairBonds``
    - Add ``key`` field for mapping to source data
    - Fix assignment of bonds with unphysical length
- Fix label/stats of single atom selection in multi-chain units

## [v3.0.0-dev.8] - 2021-12-31

- Add ``PluginFeatureDetection`` and disable WBOIT in Safari 15.
- Add ``disable-wboit`` Viewer GET param
- Add ``prefer-webgl1`` Viewer GET param
- [Breaking] Refactor direct-volume rendering
    - Remove isosurface render-mode (use GPU MC instead)
    - Move coloring into theme (like for other geometries/renderables)
        - Add ``direct`` color type
        - Remove color from transfer-function (now only alpha)
        - Add direct-volume color theme support
        - Add volume-value color theme
- [Breaking] Use size theme in molecular/gaussian surface & label representations
    - This is breaking because it was hardcoded to ``physical`` internally but the repr size theme default was ``uniform`` (now ``physical``)

## [v3.0.0-dev.7] - 2021-12-20

- Reduce number of created programs/shaders
    - Support specifying variants when creating graphics render-items
    - Change double-side shader param from define to uniform
    - Remove dMarkerType shader define (use uMarker as needed)
    - Support to ignore defines depending on the shader variant
    - Combine pickObject/pickInstance/pickGroup shader variants into one
    - Combine markingDepth/markingMask shader variants into one
    - Correctly set shader define flags for overpaint, transparency, substance, clipping
- [Breaking] Add per-object clip rendering properties (variant/objects)
    - ``SimpleSettingsParams.clipping.variant/objects`` and ``RendererParams.clip`` were removed

## [v3.0.0-dev.6] - 2021-12-19

- Enable temporal multi-sampling by default
    - Fix flickering during marking with camera at rest
- Enable ``aromaticBonds`` in structure representations by default
- Add ``PluginConfig.Structure.DefaultRepresentationPreset``
- Add ModelArchive support
    - schema extensions (e.g., AlphaFold uses it for the pLDDT score)
    - ModelArchive option in DownloadStructure action
    - ``model-archive`` GET parameter for Viewer app
    - ``Viewer.loadModelArchive`` method
- Improve support for loading AlphaFold structures
    - Automatic coloring by pLDDT
    - AlphaFold DB option in DownloadStructure action
    - ``afdb`` GET parameter for Viewer app
    - ``Viewer.loadAlphaFoldDb`` method
- Add QualityAssessment extension (using data from ma_qa_metric_local mmcif category)
    - pLDDT & qmean score: coloring, repr presets, molql symbol, loci labels (including avg for mutli-residue selections)
    - pLDDT: selection query
- Warn about erroneous symmetry operator matrix (instead of throwing an error)
- Added ``createPluginUI`` to ``mol-plugin-ui``
    - Support ``onBeforeUIRender`` to make sure initial UI works with custom presets and similar features.
- [Breaking] Removed ``createPlugin`` and ``createPluginAsync`` from ``mol-plugin-ui``
    - Please use ``createPluginUI`` instead
- Improve aromatic bonds handling
    - Don't detect aromatic bonds for rings < 5 atoms based on planarity
    - Prefer atoms in aromatic rings as bond reference positions

## [v3.0.0-dev.5] - 2021-12-16

- Fix initial camera reset not triggering for some entries.

## [v3.0.0-dev.4] - 2021-12-14

- Add ``bumpiness`` (per-object and per-group), ``bumpFrequency`` & ``bumpAmplitude`` (per-object) render parameters (#299)
- Change ``label`` representation defaults: Use text border instead of rectangle background
- Add outline color option to renderer
- Fix false positives in Model.isFromPdbArchive
- Add drag and drop support for loading any file, including multiple at once
    - If there are session files (.molx or .molj) among the dropped files, only the first session will be loaded
- Add drag and drop overlay
- Safari 15.1 - 15.3 WebGL 2 support workaround
- [Breaking] Move ``react`` and ``react-dom`` to ``peerDependencies``. This might break some builds.

## [v3.0.0-dev.3] - 2021-12-4

- Fix OBJ and USDZ export

## [v3.0.0-dev.2] - 2021-12-1

- Do not include tests and source maps in NPM package

## [v3.0.0-dev.0] - 2021-11-28

- Add multiple lights support (with color, intensity, and direction parameters)
- [Breaking] Add per-object material rendering properties
    - ``SimpleSettingsParams.lighting.renderStyle`` and ``RendererParams.style`` were removed
- Add substance theme with per-group material rendering properties
- ``StructureComponentManager.Options`` state saving support
- ``ParamDefinition.Group.presets`` support

## [v2.4.1] - 2021-11-28

- Fix: allow atoms in aromatic rings to do hydrogen bonds

## [v2.4.0] - 2021-11-25

- Fix secondary-structure property handling
    - StructureElement.Property was incorrectly resolving type & key
    - StructureSelectionQuery helpers 'helix' & 'beta' were not ensuring property availability
- Re-enable VAO with better workaround (bind null elements buffer before deleting)
- Add ``Representation.geometryVersion`` (increments whenever the geometry of any of its visuals changes)
- Add support for grid-based smoothing of Overpaint and Transparency visual state for surfaces

## [v2.3.9] - 2021-11-20

- Workaround: switch off VAO support for now

## [v2.3.8] - 2021-11-20

- Fix double canvas context creation (in plugin context)
- Fix unused vertex attribute handling (track which are used, disable the rest)
- Workaround for VAO issue in Chrome 96 (can cause WebGL to crash on geometry updates)

## [v2.3.7] - 2021-11-15

- Added ``ViewerOptions.collapseRightPanel``
- Added ``Viewer.loadTrajectory`` to support loading "composed" trajectories (e.g. from gro + xtc)
- Fix: handle parent in Structure.remapModel
- Add ``rounded`` and ``square`` helix profile options to Cartoon representation (in addition to the default ``elliptical``)

## [v2.3.6] - 2021-11-8

- Add additional measurement controls: orientation (box, axes, ellipsoid) & plane (best fit)
- Improve aromatic bond visuals (add ``aromaticScale``, ``aromaticSpacing``, ``aromaticDashCount`` params)
- [Breaking] Change ``adjustCylinderLength`` default to ``false`` (set to true for focus representation)
- Fix marker highlight color overriding select color
- CellPack extension update
    - add binary model support
    - add compartment (including membrane) geometry support
    - add latest mycoplasma model example
- Prefer WebGL1 in Safari 15.1.

## [v2.3.5] - 2021-10-19

- Fix sequence viewer for PDB files with COMPND record and multichain entities.
- Fix index pair bonds order assignment

## [v2.3.4] - 2021-10-12

- Fix pickScale not taken into account in line/point shader
- Add pixel-scale, pick-scale & pick-padding GET params to Viewer app
- Fix selecting bonds not adding their atoms in selection manager
- Add ``preferAtoms`` option to SelectLoci/HighlightLoci behaviors
- Make the implicit atoms of bond visuals pickable
    - Add ``preferAtomPixelPadding`` to Canvas3dInteractionHelper
- Add points & crosses visuals to Line representation
- Add ``pickPadding`` config option (look around in case target pixel is empty)
- Add ``multipleBonds`` param to bond visuals with options: off, symmetric, offset
- Fix ``argparse`` config in servers.

## [v2.3.3] - 2021-10-01

- Fix direct volume shader

## [v2.3.2] - 2021-10-01

- Prefer WebGL1 on iOS devices until WebGL2 support has stabilized.

## [v2.3.1] - 2021-09-28

- Add Charmm saccharide names
- Treat missing occupancy column as occupancy of 1
- Fix line shader not accounting for aspect ratio
- [Breaking] Fix point repr & shader
    - Was unusable with ``wboit``
    - Replaced ``pointFilledCircle`` & ``pointEdgeBleach`` params by ``pointStyle`` (square, circle, fuzzy)
    - Set ``pointSizeAttenuation`` to false by default
    - Set ``sizeTheme`` to ``uniform`` by default
- Add ``markerPriority`` option to Renderer (useful in combination with edges of marking pass)
- Add support support for ``chem_comp_bond`` and ``struct_conn`` categories (fixes ModelServer behavior where these categories should have been present)
- Model and VolumeServer: fix argparse config

## [v2.3.0] - 2021-09-06

- Take include/exclude flags into account when displaying aromatic bonds
- Improve marking performance
    - Avoid unnecessary draw calls/ui updates when marking
    - Check if loci is superset of visual
    - Check if loci overlaps with unit visual
    - Ensure ``Interval`` is used for ranges instead of ``SortedArray``
    - Add uniform marker type
    - Special case for reversing previous mark
- Add optional marking pass
    - Outlines visible and hidden parts of highlighted/selected groups
    - Add highlightStrength/selectStrength renderer params

## [v2.2.3] - 2021-08-25

- Add ``invertCantorPairing`` helper function
- Add ``Mesh`` processing helper ``.smoothEdges``
- Smooth border of molecular-surface with ``includeParent`` enabled
- Hide ``includeParent`` option from gaussian-surface visuals (not particularly useful)
- Improved ``StructureElement.Loci.size`` performance (for marking large cellpack models)
- Fix new ``TransformData`` issues (camera/bounding helper not showing up)
- Improve marking performance (avoid superfluous calls to ``StructureElement.Loci.isWholeStructure``)

## [v2.2.2] - 2021-08-11

- Fix ``TransformData`` issues [#133](https://github.com/molstar/molstar/issues/133)
- Fix ``mol-script`` query compiler const expression recognition.

## [v2.2.1] - 2021-08-02

- Add surrounding atoms (5 Angstrom) structure selection query
- [Breaking] Add maxDistance prop to ``IndexPairBonds``
- Fix coordinateSystem not handled in ``Structure.asParent``
- Add ``dynamicBonds`` to ``Structure`` props (force re-calc on model change)
    - Expose as optional param in root structure transform helper
- Add overpaint support to geometry exporters
- ``InputObserver`` improvements
  - normalize wheel speed across browsers/platforms
  - support Safari gestures (used by ``TrackballControls``)
  - ``PinchInput.fractionDelta`` and use it in ``TrackballControls``

## [v2.2.0] - 2021-07-31

- Add ``tubularHelices`` parameter to Cartoon representation
- Add ``SdfFormat`` and update SDF parser to be able to parse data headers according to spec (hopefully :)) #230
- Fix mononucleotides detected as polymer components (#229)
- Set default outline scale back to 1
- Improved DCD reader cell angle handling (interpret near 0 angles as 90 deg)
- Handle more residue/atom names commonly used in force-fields
- Add USDZ support to ``geo-export`` extension.
- Fix ``includeParent`` support for multi-instance bond visuals.
- Add ``operator`` Loci granularity, selecting everything with the same operator name.
- Prefer ``_label_seq_id`` fields in secondary structure assignment.
- Support new EMDB API (https://www.ebi.ac.uk/emdb/api/entry/map/[EMBD-ID]) for EM volume contour levels.
- ``Canvas3D`` tweaks:
    - Update ``forceDraw`` logic.
    - Ensure the scene is re-rendered when viewport size changes.
    - Support ``noDraw`` mode in ``PluginAnimationLoop``.

## [v2.1.0] - 2021-07-05

- Add parameter for to display aromatic bonds as dashes next to solid cylinder/line.
- Add backbone representation
- Fix outline in orthographic mode and set default scale to 2.

## [v2.0.7] - 2021-06-23

- Add ability to specify ``volumeIndex`` in ``Viewer.loadVolumeFromUrl`` to better support Volume Server inputs.
- Support in-place reordering for trajectory ``Frame.x/y/z`` arrays for better memory efficiency.
- Fixed text CIF encoder edge cases (most notably single whitespace not being escaped).

## [v2.0.6] - 2021-06-01

- Add glTF (GLB) and STL support to ``geo-export`` extension.
- Protein crosslink improvements
    - Change O-S bond distance to allow for NOS bridges (doi:10.1038/s41586-021-03513-3)
    - Added NOS-bridges query & improved disulfide-bridges query
- Fix #178: ``IndexPairBonds`` for non-single residue structures (bug due to atom reordering).
- Add volumetric color smoothing for MolecularSurface and GaussianSurface representations (#173)
- Fix nested 3d grid lookup that caused results being overwritten in non-covalent interactions computation.
- Basic implementation of ``BestDatabaseSequenceMapping`` (parse from CIF, color theme, superposition).
- Add atom id ranges support to Selection UI.

## [v2.0.5] - 2021-04-26

- Ability to pass ``Canvas3DContext`` to ``PluginContext.fromCanvas``.
- Relative frame support for ``Canvas3D`` viewport.
- Fix bug in screenshot copy UI.
- Add ability to select residues from a list of identifiers to the Selection UI.
- Fix SSAO bugs when used with ``Canvas3D`` viewport.
- Support for  full pausing (no draw) rendering: ``Canvas3D.pause(true)``.
- Add ``MeshBuilder.addMesh``.
- Add ``Torus`` primitive.
- Lazy volume loading support.
- [Breaking] ``Viewer.loadVolumeFromUrl`` signature change.
    - ``loadVolumeFromUrl(url, format, isBinary, isovalues, entryId)`` => ``loadVolumeFromUrl({ url, format, isBinary }, isovalues, { entryId, isLazy })``
- Add ``TextureMesh`` support to ``geo-export`` extension.

## [v2.0.4] - 2021-04-20

- [WIP] Mesh export extension
- ``Structure.eachAtomicHierarchyElement`` (#161)
- Fixed reading multi-line values in SDF format
- Fixed Measurements UI labels (#166)

## [v2.0.3] - 2021-04-09

- Add support for ``ColorTheme.palette`` designed for providing gradient-like coloring.
- [Breaking] The ``zip`` function is now asynchronous and expects a ``RuntimeContext``. Also added ``Zip()`` returning a ``Task``.
- [Breaking] Add ``CubeGridFormat`` in ``alpha-orbitals`` extension.

## [v2.0.2] - 2021-03-29

- Add ``Canvas3D.getRenderObjects``.
- [WIP] Animate state interpolating, including model trajectories
- Recognise MSE, SEP, TPO, PTR and PCA as non-standard amino-acids.
- Fix VolumeFromDensityServerCif transform label

## [v2.0.1] - 2021-03-23

- Exclude tsconfig.commonjs.tsbuildinfo from npm bundle

## [v2.0.0] - 2021-03-23

Too many changes to list as this is the start of the changelog... Notably, default exports are now forbidden.<|MERGE_RESOLUTION|>--- conflicted
+++ resolved
@@ -6,9 +6,7 @@
 ## [Unreleased]
 
 - Add example `glb-export`
-<<<<<<< HEAD
 - Membrane orientation: Improve `isApplicable` check and error handling (#1316)
-=======
 - Fix set fenceSync to null after deleteSync.
 - Fix operator key-based `IndexPairBonds` assignment
     - Don't add bonds twice
@@ -16,7 +14,6 @@
 - Add `Structure.intraUnitBondMapping`
 - Add more structure-based visuals to avoid too many (small) render-objects
     - `structure-intra-bond`, `structure-ellipsoid-mesh`, `structure-element-point`, `structure-element-cross`
->>>>>>> b4238f57
 
 ## [v4.8.0] - 2024-10-27
 
