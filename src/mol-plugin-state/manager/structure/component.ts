--- conflicted
+++ resolved
@@ -85,11 +85,7 @@
             if (r.cell.transform.transformer !== StructureRepresentation3D) continue;
 
             const params = r.cell.transform.params as StateTransformer.Params<StructureRepresentation3D>;
-<<<<<<< HEAD
-            if (!!params.type.params.ignoreHydrogens !== ignoreHydrogens || params.type.params.quality !== quality || params.type.params.material !== material || !PD.areEqual(Clip.Params, params.type.params.clip, clip)) {
-=======
-            if (!!params.type.params.ignoreHydrogens !== ignoreHydrogens || params.type.params.quality !== quality || !shallowEqual(params.type.params.material, material)) {
->>>>>>> 7fc1866d
+            if (!!params.type.params.ignoreHydrogens !== ignoreHydrogens || params.type.params.quality !== quality || !shallowEqual(params.type.params.material, material) || !PD.areEqual(Clip.Params, params.type.params.clip, clip)) {
                 update.to(r.cell).update(old => {
                     old.type.params.ignoreHydrogens = ignoreHydrogens;
                     old.type.params.quality = quality;
