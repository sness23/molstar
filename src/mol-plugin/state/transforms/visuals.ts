/**
 * Copyright (c) 2018 mol* contributors, licensed under MIT, See LICENSE file for more info.
 *
 * @author David Sehnal <david.sehnal@gmail.com>
 */

import { Transformer } from 'mol-state';
import { Task } from 'mol-task';
<<<<<<< HEAD
import { PluginStateTransform } from '../base';
import { PluginStateObjects as SO } from '../objects';
// import { CartoonRepresentation, DefaultCartoonProps } from 'mol-repr/structure/representation/cartoon';
// import { BallAndStickRepresentation } from 'mol-repr/structure/representation/ball-and-stick';
=======
import { PluginStateTransform } from '../objects';
import { PluginStateObject as SO } from '../objects';
import { BallAndStickRepresentation, DefaultBallAndStickProps } from 'mol-repr/structure/representation/ball-and-stick';
>>>>>>> 6769158e
import { PluginContext } from 'mol-plugin/context';
import { ColorTheme } from 'mol-theme/color';
import { SizeTheme } from 'mol-theme/size';
import { RepresentationRegistry } from 'mol-repr/representation';

const colorThemeRegistry = new ColorTheme.Registry()
const sizeThemeRegistry = new SizeTheme.Registry()
const representationRegistry = new RepresentationRegistry()

export { CreateStructureRepresentation }
namespace CreateStructureRepresentation { export interface Params { } }
const CreateStructureRepresentation = PluginStateTransform.Create<SO.Molecule.Structure, SO.Molecule.Representation3D, CreateStructureRepresentation.Params>({
    name: 'create-structure-representation',
    display: { name: 'Create 3D Representation' },
    from: [SO.Molecule.Structure],
    to: [SO.Molecule.Representation3D],
    apply({ a, params }, plugin: PluginContext) {
        return Task.create('Structure Representation', async ctx => {
<<<<<<< HEAD
            const repr = representationRegistry.create('cartoon', { colorThemeRegistry, sizeThemeRegistry }, a.data)
            // const repr = BallAndStickRepresentation(); // CartoonRepresentation();
            await repr.createOrUpdate({ webgl: plugin.canvas3d.webgl, colorThemeRegistry, sizeThemeRegistry }, {}, {}, a.data).runInContext(ctx);
            return new SO.StructureRepresentation3D({ label: 'Visual Repr.' }, repr);
=======
            const repr = BallAndStickRepresentation(); // CartoonRepresentation();
            await repr.createOrUpdate({ webgl: plugin.canvas3d.webgl }, DefaultBallAndStickProps, a.data).runInContext(ctx);
            return new SO.Molecule.Representation3D(repr);
>>>>>>> 6769158e
        });
    },
    update({ a, b }, plugin: PluginContext) {
        return Task.create('Structure Representation', async ctx => {
            await b.data.createOrUpdate({ webgl: plugin.canvas3d.webgl, colorThemeRegistry, sizeThemeRegistry }, b.data.props, {}, a.data).runInContext(ctx);
            return Transformer.UpdateResult.Updated;
        });
    }
});<|MERGE_RESOLUTION|>--- conflicted
+++ resolved
@@ -6,16 +6,8 @@
 
 import { Transformer } from 'mol-state';
 import { Task } from 'mol-task';
-<<<<<<< HEAD
-import { PluginStateTransform } from '../base';
-import { PluginStateObjects as SO } from '../objects';
-// import { CartoonRepresentation, DefaultCartoonProps } from 'mol-repr/structure/representation/cartoon';
-// import { BallAndStickRepresentation } from 'mol-repr/structure/representation/ball-and-stick';
-=======
 import { PluginStateTransform } from '../objects';
 import { PluginStateObject as SO } from '../objects';
-import { BallAndStickRepresentation, DefaultBallAndStickProps } from 'mol-repr/structure/representation/ball-and-stick';
->>>>>>> 6769158e
 import { PluginContext } from 'mol-plugin/context';
 import { ColorTheme } from 'mol-theme/color';
 import { SizeTheme } from 'mol-theme/size';
@@ -34,16 +26,9 @@
     to: [SO.Molecule.Representation3D],
     apply({ a, params }, plugin: PluginContext) {
         return Task.create('Structure Representation', async ctx => {
-<<<<<<< HEAD
             const repr = representationRegistry.create('cartoon', { colorThemeRegistry, sizeThemeRegistry }, a.data)
-            // const repr = BallAndStickRepresentation(); // CartoonRepresentation();
             await repr.createOrUpdate({ webgl: plugin.canvas3d.webgl, colorThemeRegistry, sizeThemeRegistry }, {}, {}, a.data).runInContext(ctx);
-            return new SO.StructureRepresentation3D({ label: 'Visual Repr.' }, repr);
-=======
-            const repr = BallAndStickRepresentation(); // CartoonRepresentation();
-            await repr.createOrUpdate({ webgl: plugin.canvas3d.webgl }, DefaultBallAndStickProps, a.data).runInContext(ctx);
             return new SO.Molecule.Representation3D(repr);
->>>>>>> 6769158e
         });
     },
     update({ a, b }, plugin: PluginContext) {
