--- conflicted
+++ resolved
@@ -9,11 +9,6 @@
 import { PluginComponent } from './base';
 import { shallowEqual } from 'mol-util';
 import { List } from 'immutable';
-<<<<<<< HEAD
-import { LogEntry } from 'mol-util/log-entry';
-=======
-import { ParamDefinition as PD } from 'mol-util/param-definition';
->>>>>>> 2d12a51e
 import { ParameterControls } from './controls/parameters';
 import { ParamDefinition as PD} from 'mol-util/param-definition';
 import { Subject } from 'rxjs';
