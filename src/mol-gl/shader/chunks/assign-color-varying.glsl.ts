--- conflicted
+++ resolved
@@ -76,15 +76,9 @@
 #endif
 
 #ifdef dTransparency
-<<<<<<< HEAD
-    vGroup = group;
-
     #if defined(dTransparencyType_instance)
         vTransparency = readFromTexture(tTransparency, aInstance, uTransparencyTexDim).a;
     #elif defined(dTransparencyType_groupInstance)
-=======
-    #if defined(dTransparencyType_groupInstance)
->>>>>>> d5659529
         vTransparency = readFromTexture(tTransparency, aInstance * float(uGroupCount) + group, uTransparencyTexDim).a;
     #elif defined(dTransparencyType_vertexInstance)
         vTransparency = readFromTexture(tTransparency, int(aInstance) * uVertexCount + VertexID, uTransparencyTexDim).a;
