/**
<<<<<<< HEAD
 * Copyright (c) 2018-2022 mol* contributors, licensed under MIT, See LICENSE file for more info.
=======
 * Copyright (c) 2018-2023 mol* contributors, licensed under MIT, See LICENSE file for more info.
>>>>>>> 11f2ef50
 *
 * @author Alexander Rose <alexander.rose@weirdbyte.de>
 */

import { Programs } from './program';
import { ElementsBuffer, AttributeBuffers } from './buffer';
import { WebGLExtensions } from './extensions';
import { idFactory } from '../../mol-util/id-factory';
import { GLRenderingContext } from './compat';

const getNextVertexArrayId = idFactory();

function getVertexArray(extensions: WebGLExtensions): WebGLVertexArrayObject {
    const { vertexArrayObject } = extensions;
    if (!vertexArrayObject) {
        throw new Error('VertexArrayObject not supported');
    }
    const vertexArray = vertexArrayObject.createVertexArray();
    if (!vertexArray) {
        throw new Error('Could not create WebGL vertex array');
    }
    return vertexArray;
}

function getVertexArrayObject(extensions: WebGLExtensions) {
    const { vertexArrayObject } = extensions;
    if (vertexArrayObject === null) {
        throw new Error('VertexArrayObject not supported');
    }
    return vertexArrayObject;
}

export interface VertexArray {
    readonly id: number

    bind: () => void
    update: () => void
    reset: () => void
    destroy: () => void
}

export function createVertexArray(gl: GLRenderingContext, extensions: WebGLExtensions, programs: Programs, attributeBuffers: AttributeBuffers, elementsBuffer?: ElementsBuffer): VertexArray {
    const id = getNextVertexArrayId();
    let vertexArray = getVertexArray(extensions);
    let vertexArrayObject = getVertexArrayObject(extensions);

    function update() {
        vertexArrayObject.bindVertexArray(vertexArray);
        if (elementsBuffer) elementsBuffer.bind();
        for (const p of Object.values(programs)) p.bindAttributes(attributeBuffers);
        vertexArrayObject.bindVertexArray(null);
    }

    update();
    let destroyed = false;

    return {
        id,
        bind: () => {
            vertexArrayObject.bindVertexArray(vertexArray);
        },
        update,
        reset: () => {
            vertexArray = getVertexArray(extensions);
            vertexArrayObject = getVertexArrayObject(extensions);
            update();
        },
        destroy: () => {
            if (destroyed) return;
            if (elementsBuffer) {
                // workaround for ANGLE/Chromium bug
                // - https://bugs.chromium.org/p/angleproject/issues/detail?id=6599
                // - https://bugs.chromium.org/p/chromium/issues/detail?id=1272238
                vertexArrayObject.bindVertexArray(vertexArray);
                gl.bindBuffer(gl.ELEMENT_ARRAY_BUFFER, null);
            }
            vertexArrayObject.deleteVertexArray(vertexArray);
            destroyed = true;
        }
    };
}<|MERGE_RESOLUTION|>--- conflicted
+++ resolved
@@ -1,9 +1,5 @@
 /**
-<<<<<<< HEAD
- * Copyright (c) 2018-2022 mol* contributors, licensed under MIT, See LICENSE file for more info.
-=======
  * Copyright (c) 2018-2023 mol* contributors, licensed under MIT, See LICENSE file for more info.
->>>>>>> 11f2ef50
  *
  * @author Alexander Rose <alexander.rose@weirdbyte.de>
  */
