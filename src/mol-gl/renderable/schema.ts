--- conflicted
+++ resolved
@@ -135,27 +135,9 @@
 
     uTransparentBackground: UniformSpec('b'),
 
-<<<<<<< HEAD
-    // all the following could in principle be per object
-    // as a kind of 'material' parameter set
-    // would need to test performance implications
-    uLightIntensity: UniformSpec('f'),
-    uAmbientIntensity: UniformSpec('f'),
-
-    uMetalness: UniformSpec('f'),
-    uRoughness: UniformSpec('f'),
-    uReflectivity: UniformSpec('f'),
-=======
-    uClipObjectType: UniformSpec('i[]'),
-    uClipObjectInvert: UniformSpec('b[]'),
-    uClipObjectPosition: UniformSpec('v3[]'),
-    uClipObjectRotation: UniformSpec('v4[]'),
-    uClipObjectScale: UniformSpec('v3[]'),
-
     uLightDirection: UniformSpec('v3[]'),
     uLightColor: UniformSpec('v3[]'),
     uAmbientColor: UniformSpec('v3'),
->>>>>>> e4f630db
 
     uPickingAlphaThreshold: UniformSpec('f'),
 
