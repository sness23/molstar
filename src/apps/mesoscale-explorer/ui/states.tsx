/**
 * Copyright (c) 2022-2024 mol* contributors, licensed under MIT, See LICENSE file for more info.
 *
 * @author Alexander Rose <alexander.rose@weirdbyte.de>
 */

import { MmcifFormat } from '../../../mol-model-formats/structure/mmcif';
import { MmcifProvider } from '../../../mol-plugin-state/formats/trajectory';
import { PluginStateObject } from '../../../mol-plugin-state/objects';
import { Button, ExpandGroup, IconButton } from '../../../mol-plugin-ui/controls/common';
import { GetAppSvg, HelpOutlineSvg, MagicWandSvg, TourSvg, Icon, OpenInBrowserSvg } from '../../../mol-plugin-ui/controls/icons';
import { CollapsableControls, PluginUIComponent } from '../../../mol-plugin-ui/base';
import { ApplyActionControl } from '../../../mol-plugin-ui/state/apply-action';
import { LocalStateSnapshotList, LocalStateSnapshotParams, LocalStateSnapshots } from '../../../mol-plugin-ui/state/snapshots';
import { PluginCommands } from '../../../mol-plugin/commands';
import { PluginContext } from '../../../mol-plugin/context';
import { StateAction, StateObjectRef, StateTransform } from '../../../mol-state';
import { Task } from '../../../mol-task';
import { Color } from '../../../mol-util/color/color';
import { getFileNameInfo } from '../../../mol-util/file-info';
import { ParamDefinition as PD } from '../../../mol-util/param-definition';
import { ExampleEntry, MesoscaleExplorerState } from '../app';
import { createCellpackHierarchy } from '../data/cellpack/preset';
import { createGenericHierarchy } from '../data/generic/preset';
import { createMmcifHierarchy } from '../data/mmcif/preset';
import { createPetworldHierarchy } from '../data/petworld/preset';
import { MesoscaleState, MesoscaleStateObject, setGraphicsCanvas3DProps, updateStyle } from '../data/state';
import { isTimingMode } from '../../../mol-util/debug';
import { now } from '../../../mol-util/now';

function adjustPluginProps(ctx: PluginContext) {
    const customState = ctx.customState as MesoscaleExplorerState;

    ctx.managers.interactivity.setProps({ granularity: 'chain' });
    ctx.canvas3d?.setProps({
        multiSample: { mode: 'off' },
        cameraClipping: { far: false, minNear: 50 },
        sceneRadiusFactor: 2,
        renderer: {
            colorMarker: true,
            highlightColor: Color(0xffffff),
            highlightStrength: 0,
            selectColor: Color(0xffffff),
            selectStrength: 0,
            dimColor: Color(0xffffff),
            dimStrength: 1,
            markerPriority: 2,
            interiorColorFlag: false,
            interiorDarkening: 0.15,
            exposure: 1.1,
            xrayEdgeFalloff: 3,
        },
        marking: {
            enabled: true,
            highlightEdgeColor: Color(0x999999),
            selectEdgeColor: Color(0xffff00),
            highlightEdgeStrength: 1,
            selectEdgeStrength: 1,
            ghostEdgeStrength: 1,
            innerEdgeFactor: 2.5,
            edgeScale: 2,
        },
        postprocessing: {
            occlusion: {
                name: 'on',
                params: {
                    samples: 32,
                    multiScale: {
                        name: 'on',
                        params: {
                            levels: [
                                { radius: 2, bias: 1.0 },
                                { radius: 5, bias: 1.0 },
                                { radius: 8, bias: 1.0 },
                                { radius: 11, bias: 1.0 },
                            ],
                            nearThreshold: 10,
                            farThreshold: 1500,
                        }
                    },
                    radius: 5,
                    bias: 1,
                    blurKernelSize: 11,
                    blurDepthBias: 0.5,
                    resolutionScale: 1,
                    color: Color(0x000000),
                    includeTransparency: true,
                }
            },
            shadow: {
                name: 'on',
                params: {
                    maxDistance: 80,
                    steps: 3,
                    tolerance: 1.0,
                }
            },
            outline: {
                name: 'on',
                params: {
                    scale: 1,
                    threshold: 0.15,
                    color: Color(0x000000),
                    includeTransparent: false,
                }
            },
        },
        illumination: {
            enabled: customState.illumination,
            firstStepSize: 0.1,
            rayDistance: 1024,
        },
    });

    const { graphics } = MesoscaleState.get(ctx);
    setGraphicsCanvas3DProps(ctx, graphics);
}

async function createHierarchy(ctx: PluginContext, ref: string) {
    const parsed = await MmcifProvider.parse(ctx, ref);

    const tr = StateObjectRef.resolveAndCheck(ctx.state.data, parsed.trajectory)?.obj?.data;
    if (!tr) throw new Error('no trajectory');

    if (!MmcifFormat.is(tr.representative.sourceData)) {
        throw new Error('not mmcif');
    }

    const { frame, db } = tr.representative.sourceData.data;

    let hasCellpackAssemblyMethodDetails = false;
    const { method_details } = db.pdbx_struct_assembly;
    for (let i = 0, il = method_details.rowCount; i < il; ++i) {
        if (method_details.value(i).toUpperCase() === 'CELLPACK') {
            hasCellpackAssemblyMethodDetails = true;
            break;
        }
    }

    if (frame.categories.pdbx_model) {
        await createPetworldHierarchy(ctx, parsed.trajectory);
    } else if (
        frame.header.toUpperCase().includes('CELLPACK') ||
        hasCellpackAssemblyMethodDetails
    ) {
        await createCellpackHierarchy(ctx, parsed.trajectory);
    } else {
        await createMmcifHierarchy(ctx, parsed.trajectory);
    }
}

async function reset(ctx: PluginContext) {
    const customState = ctx.customState as MesoscaleExplorerState;
    delete customState.stateRef;
    customState.stateCache = {};
    ctx.managers.asset.clear();

    await PluginCommands.State.Snapshots.Clear(ctx);
    await PluginCommands.State.RemoveObject(ctx, { state: ctx.state.data, ref: StateTransform.RootRef });

    await MesoscaleState.init(ctx);
    adjustPluginProps(ctx);
}

export async function loadExampleEntry(ctx: PluginContext, entry: ExampleEntry) {
    const { url, type } = entry;
    await loadUrl(ctx, url, type);
    MesoscaleState.set(ctx, {
        description: entry.description || entry.label,
        link: entry.link,
    });
}

export async function loadUrl(ctx: PluginContext, url: string, type: 'molx' | 'molj' | 'cif' | 'bcif') {
    let startTime = 0;
    if (isTimingMode) {
        startTime = now();
    }
    if (type === 'molx' || type === 'molj') {
        const customState = ctx.customState as MesoscaleExplorerState;
        delete customState.stateRef;
        customState.stateCache = {};
        ctx.managers.asset.clear();

        await PluginCommands.State.Snapshots.Clear(ctx);
        await PluginCommands.State.Snapshots.OpenUrl(ctx, { url, type });

        const cell = ctx.state.data.selectQ(q => q.ofType(MesoscaleStateObject))[0];
        if (!cell) throw new Error('Missing MesoscaleState');

        customState.stateRef = cell.transform.ref;
        customState.graphicsMode = cell.obj?.data.graphics || customState.graphicsMode;
    } else {
        await reset(ctx);
        const isBinary = type === 'bcif';
        const data = await ctx.builders.data.download({ url, isBinary });
        await createHierarchy(ctx, data.ref);
    }
    if (isTimingMode) {
        const endTime = now();
        // Calculate the elapsed time
        const timeTaken = endTime - startTime;
        console.log(`Model loaded in ${timeTaken} milliseconds`);
    }
}

export async function loadPdb(ctx: PluginContext, id: string) {
    await reset(ctx);
    const url = `https://models.rcsb.org/${id.toUpperCase()}.bcif`;
    const data = await ctx.builders.data.download({ url, isBinary: true });
    await createHierarchy(ctx, data.ref);
}

export async function loadPdbDev(ctx: PluginContext, id: string) {
    await reset(ctx);
    const nId = id.toUpperCase().startsWith('PDBDEV_') ? id : `PDBDEV_${id.padStart(8, '0')}`;
    const url = `https://pdb-dev.wwpdb.org/bcif/${nId.toUpperCase()}.bcif`;
    const data = await ctx.builders.data.download({ url, isBinary: true });
    await createHierarchy(ctx, data.ref);
}

//

export const LoadDatabase = StateAction.build({
    display: { name: 'Database', description: 'Load from Database' },
    params: (a, ctx: PluginContext) => {
        return {
            source: PD.Select('pdb', PD.objectToOptions({ pdb: 'PDB', pdbDev: 'PDB-Dev' })),
            entry: PD.Text(''),
        };
    },
    from: PluginStateObject.Root
})(({ params }, ctx: PluginContext) => Task.create('Loading from database...', async taskCtx => {
    if (params.source === 'pdb') {
        await loadPdb(ctx, params.entry);
    } else if (params.source === 'pdbDev') {
        await loadPdbDev(ctx, params.entry);
    }
}));

export const LoadExample = StateAction.build({
    display: { name: 'Load', description: 'Load an example' },
    params: (a, ctx: PluginContext) => {
        const entries = (ctx.customState as MesoscaleExplorerState).examples || [];
        return {
            entry: PD.Select(0, entries.map((s, i) => [i, s.label])),
        };
    },
    from: PluginStateObject.Root
})(({ params }, ctx: PluginContext) => Task.create('Loading example...', async taskCtx => {
    const entries = (ctx.customState as MesoscaleExplorerState).examples || [];
    await loadExampleEntry(ctx, entries[params.entry]);
}));

export const LoadModel = StateAction.build({
    display: { name: 'Load', description: 'Load a model' },
    params: {
        files: PD.FileList({ accept: '.cif,.bcif,.cif.gz,.bcif.gz,.zip', multiple: true, description: 'mmCIF or Cellpack- or Petworld-style cif file.', label: 'File(s)' }),
    },
    from: PluginStateObject.Root
})(({ params }, ctx: PluginContext) => Task.create('Loading model...', async taskCtx => {
    if (params.files === null || params.files.length === 0) {
        ctx.log.error('No file(s) selected');
        return;
    }

    await reset(ctx);

    const firstFile = params.files[0];
    const firstInfo = getFileNameInfo(firstFile.file!.name);

    if (firstInfo.name.endsWith('zip')) {
        try {
            await createGenericHierarchy(ctx, firstFile);
        } catch (e) {
            console.error(e);
            ctx.log.error(`Error opening file '${firstFile.name}'`);
        }
    } else {
        for (const file of params.files) {
            try {
                const info = getFileNameInfo(file.file!.name);
                if (!['cif', 'bcif'].includes(info.ext)) continue;

                const isBinary = ctx.dataFormats.binaryExtensions.has(info.ext);
                const { data } = await ctx.builders.data.readFile({ file, isBinary });
                await createHierarchy(ctx, data.ref);
            } catch (e) {
                console.error(e);
                ctx.log.error(`Error opening file '${file.name}'`);
            }
        }
    }
}));

//

export class DatabaseControls extends PluginUIComponent {
    componentDidMount() {

    }

    render() {
        return <div id='database' style={{ margin: '5px' }}>
            <ApplyActionControl state={this.plugin.state.data} action={LoadDatabase} nodeRef={this.plugin.state.data.tree.root.ref} applyLabel={'Load'} hideHeader />
        </div>;
    }
}

export class LoaderControls extends PluginUIComponent {
    componentDidMount() {

    }

    render() {
        return <div id='loader' style={{ margin: '5px' }}>
            <ApplyActionControl state={this.plugin.state.data} action={LoadModel} nodeRef={this.plugin.state.data.tree.root.ref} applyLabel={'Load'} hideHeader />
        </div>;
    }
}

export class ExampleControls extends PluginUIComponent {
    componentDidMount() {

    }

    render() {
        return <div id='example' style={{ margin: '5px' }}>
            <ApplyActionControl state={this.plugin.state.data} action={LoadExample} nodeRef={this.plugin.state.data.tree.root.ref} applyLabel={'Load'} hideHeader />
        </div>;
    }
}

export async function openState(ctx: PluginContext, file: File) {
    const customState = ctx.customState as MesoscaleExplorerState;
    delete customState.stateRef;
    customState.stateCache = {};
    ctx.managers.asset.clear();

    await PluginCommands.State.Snapshots.Clear(ctx);
    await PluginCommands.State.Snapshots.OpenFile(ctx, { file });

    const cell = ctx.state.data.selectQ(q => q.ofType(MesoscaleStateObject))[0];
    if (!cell) throw new Error('Missing MesoscaleState');

    customState.stateRef = cell.transform.ref;
    customState.graphicsMode = cell.obj?.data.graphics || customState.graphicsMode;
}

export class SessionControls extends PluginUIComponent {
    downloadToFileZip = () => {
        PluginCommands.State.Snapshots.DownloadToFile(this.plugin, { type: 'zip' });
    };

    open = (e: React.ChangeEvent<HTMLInputElement>) => {
        if (!e.target.files || !e.target.files[0]) {
            this.plugin.log.error('No state file selected');
            return;
        }

        openState(this.plugin, e.target.files[0]);
    };

    render() {
        return <div id='session' style={{ margin: '5px' }}>
            <div className='msp-flex-row'>
                <Button icon={GetAppSvg} onClick={this.downloadToFileZip} title='Download the state.'>
                    Download
                </Button>
                <div className='msp-btn msp-btn-block msp-btn-action msp-loader-msp-btn-file'>
                    <Icon svg={OpenInBrowserSvg} inline /> Open <input onChange={this.open} type='file' multiple={false} accept='.molx,.molj' />
                </div>
            </div>
        </div>;
    }
}

export class SnapshotControls extends PluginUIComponent<{}> {
    render() {
        return <div style={{ margin: '5px' }}>
            <div id='snaplist' style={{ marginBottom: '10px' }}>
                <LocalStateSnapshotList />
            </div>
            <div id='snap' style={{ marginBottom: '10px' }}>
                <LocalStateSnapshots />
            </div>

            <div id='snapoption' style={{ marginBottom: '10px' }}>
                <ExpandGroup header='Snapshot Options' initiallyExpanded={false}>
                    <LocalStateSnapshotParams />
                </ExpandGroup>
            </div>
        </div>;
    }
}

export class ExplorerInfo extends PluginUIComponent<{}, { isDisabled: boolean, showHelp: boolean }> {
    state = {
        isDisabled: false,
        showHelp: false
    };

    componentDidMount() {
        this.subscribe(this.plugin.state.data.behaviors.isUpdating, v => {
            this.setState({ isDisabled: v });
        });

        this.subscribe(this.plugin.state.events.cell.stateUpdated, e => {
            if (!this.state.isDisabled && MesoscaleState.has(this.plugin) && MesoscaleState.ref(this.plugin) === e.ref) {
                this.forceUpdate();
            }
        });
    }

    setupDriver = () => {
        // setup the tour of the interface
        const driver = (this.plugin.customState as MesoscaleExplorerState).driver;
        if (!driver) return;

        driver.setSteps([
            // Left panel
            { element: '#explorerinfo', popover: { title: 'Explorer Header Info', description: 'This section displays the explorer header with version information, documentation access, and tour navigation. Use the right and left arrow keys to navigate the tour.', side: 'left', align: 'start' } },
            { element: '#database', popover: { title: 'Import from PDB', description: 'Load structures directly from PDB and PDB-DEV databases.', side: 'bottom', align: 'start' } },
            { element: '#loader', popover: { title: 'Import from File', description: 'Load local files (.molx, .molj, .zip, .cif, .bcif) using this option.', side: 'bottom', align: 'start' } },
            { element: '#example', popover: { title: 'Example Models and Tours', description: 'Select from a range of example models and tours provided.', side: 'left', align: 'start' } },
            { element: '#session', popover: { title: 'Session Management', description: 'Download the current session in .molx format.', side: 'top', align: 'start' } },
            { element: '#snaplist', popover: { title: 'Snapshot List', description: 'View and manage the list of snapshots. You can reorder them and edit their titles, keys, and descriptions. Snapshot states cannot be edited.', side: 'right', align: 'start' } },
            { element: '#snap', popover: { title: 'Add Snapshot', description: 'Save the current state (e.g., camera position, color, visibility, etc.) in a snapshot with an optional title, key, and description.', side: 'right', align: 'start' } },
            { element: '#snapoption', popover: { title: 'Snapshot Options', description: 'These options are saved in the snapshot. Set them before adding a snapshot to see their effect during animation playback.', side: 'right', align: 'start' } },
            { element: '#exportanimation', popover: { title: 'Export Animation', description: 'Create movies or scenes with rocking, rotating, or snapshots animations.', side: 'right', align: 'start' } },
            { element: '#viewportsettings', popover: { title: 'Viewport Settings', description: 'Advanced settings for the renderer and trackball.', side: 'right', align: 'start' } },
            // Viewport
            { element: '#snapinfo', popover: { title: 'Snapshot Description', description: 'Save the current state (e.g., camera position, color, visibility, etc.) in a snapshot with an optional title, key, and description.', side: 'right', align: 'start' } },
            { element: '#snapinfoctrl', popover: { title: 'Snapshot Description Control', description: 'Control the visibility and text size of the snapshot description widget.', side: 'right', align: 'start' } },
            // Right panel
            { element: '#modelinfo', popover: { title: 'Model Information', description: 'Summary information about the model, if available.', side: 'right', align: 'start' } },
            { element: '#selestyle', popover: { title: 'Selection Style', description: 'Choose the rendering style for entity selection accessed via Shift/Ctrl mouse. Options include: Color & Outline, Color, Outline.', side: 'right', align: 'start' } },
            { element: '#seleinfo', popover: { title: 'Selection List', description: 'View the current list of selected entities.', side: 'right', align: 'start' } },
            { element: '#measurements', popover: { title: 'Measurements', description: 'Use this widget to create labels, measure distances, angles, dihedral orientations, and planes for the selected entities.', side: 'right', align: 'start' } },
            { element: '#quickstyles', popover: { title: 'Quick Styles', description: 'Change between a selection of style presets.', side: 'right', align: 'start' } },
            { element: '#graphicsquality', popover: { title: 'Graphics Quality', description: 'Adjust the overall graphics quality. Lower quality improves performance. Options are: Ultra, Quality (Default), Balanced, Performance, Custom. Custom settings use the Culling & LOD values set in the Tree.', side: 'right', align: 'start' } },
            { element: '#searchtree', popover: { title: 'Search', description: 'Filter the entity tree based on your queries.', side: 'right', align: 'start' } },
            { element: '#grouptree', popover: { title: 'Group By', description: 'Change the grouping of the hierarchy tree, e.g., group by instance or by compartment.', side: 'right', align: 'start' } },
            { element: '#tree', popover: { title: 'Tree Hierarchy', description: 'View the hierarchical tree of entity types in the model.', side: 'right', align: 'start' } },
            { element: '#focusinfo', popover: { title: 'Selection Description', description: 'Detailed information about the current selection, if present in the loaded file.', side: 'right', align: 'start' } },
            { popover: { title: 'Happy Exploring!', description: 'That’s all! Go ahead and start exploring or creating mesoscale tours.' } }
        ]);
        driver.refresh();
    };

    openHelp = () => {
        // open a new page with the documentation
        window.open('https://molstar.org/me-docs/', '_blank');
    };

    toggleHelp = () => {
        const driver = (this.plugin.customState as MesoscaleExplorerState).driver;
        if (!driver || !driver.hasNextStep()) {
            this.setupDriver();
        }
        this.setState({ showHelp: !this.state.showHelp }, () => {
            if (this.state.showHelp && driver) {
                driver.drive(); // start at 0
            }
        });
    };

    render() {
        const driver = (this.plugin.customState as MesoscaleExplorerState).driver;
        if (!driver) return;

        const help = <IconButton svg={HelpOutlineSvg} toggleState={false} small onClick={this.openHelp} title='Open the Documentation' />;
        const tour = <IconButton svg={TourSvg} toggleState={false} small onClick={this.toggleHelp} title='Start the interactive tour' />;
        return <>
            <div id='explorerinfo' style={{ display: 'flex', alignItems: 'center', padding: '4px 0 4px 8px' }} className='msp-help-text'>
                <h2 style={{ flexGrow: 1 }}>Mol* Mesoscale Explorer</h2>
                {tour}{help}
            </div>
        </>;
    }
}


export class MesoQuickStylesControls extends CollapsableControls {
    defaultState() {
        return {
            isCollapsed: true,
            header: 'Quick Styles',
            brand: { accent: 'gray' as const, svg: MagicWandSvg }
        };
    }

    renderControls() {
        return <>
            <MesoQuickStyles />
        </>;
    }
}

export class MesoQuickStyles extends PluginUIComponent {
    async default() {
        if (!this.plugin.canvas3d) return;
        const p = this.plugin.canvas3d.props;
        this.plugin.canvas3d.setProps({
            renderer: {
                exposure: 1.1,
            },
            postprocessing: {
<<<<<<< HEAD
                occlusion: {
                    name: 'on',
                    params: {
                        samples: 32,
                        multiScale: {
                            name: 'on',
                            params: {
                                levels: [
                                    { radius: 2, bias: 1.0 },
                                    { radius: 5, bias: 1.0 },
                                    { radius: 8, bias: 1.0 },
                                    { radius: 11, bias: 1.0 },
                                ],
                                nearThreshold: 10,
                                farThreshold: 1500,
                            }
                        },
                        radius: 5,
                        bias: 1,
                        blurKernelSize: 11,
                        blurDepthBias: 0.5,
                        resolutionScale: 1,
                        color: Color(0x000000),
                        includeTransparency: true,
                    }
                },
=======
                ...p.postprocessing,
>>>>>>> c34aaf7c
                shadow: {
                    name: 'on',
                    params: {
                        maxDistance: 80,
                        steps: 3,
                        tolerance: 1.0,
                    }
                },
                outline: {
                    name: 'on',
                    params: {
                        scale: 1,
                        threshold: 0.15,
                        color: Color(0x000000),
                        includeTransparent: false,
                    }
                },
                dof: { name: 'off', params: {} },
            }
        });
        await updateStyle(this.plugin, {
            ignoreLight: true,
            material: { metalness: 0, roughness: 1.0, bumpiness: 0 },
            celShaded: false,
            illustrative: false,
        });
    }

    async celshading() {
        if (!this.plugin.canvas3d) return;
        const p = this.plugin.canvas3d.props;
        this.plugin.canvas3d.setProps({
            renderer: {
                exposure: 1.5,
            },
            postprocessing: {
<<<<<<< HEAD
                occlusion: {
                    name: 'on',
                    params: {
                        samples: 32,
                        multiScale: {
                            name: 'on',
                            params: {
                                levels: [
                                    { radius: 2, bias: 1.0 },
                                    { radius: 5, bias: 1.0 },
                                    { radius: 8, bias: 1.0 },
                                    { radius: 11, bias: 1.0 },
                                ],
                                nearThreshold: 10,
                                farThreshold: 1500,
                            }
                        },
                        radius: 5,
                        bias: 1.5,
                        blurKernelSize: 11,
                        blurDepthBias: 0.5,
                        resolutionScale: 1,
                        color: Color(0x000000),
                        includeTransparency: true,
                    }
                },
=======
                ...p.postprocessing,
>>>>>>> c34aaf7c
                shadow: {
                    name: 'on',
                    params: {
                        maxDistance: 256,
                        steps: 64,
                        tolerance: 1.0,
                    }
                },
                outline: { name: 'off', params: {} },
                dof: { name: 'off', params: {} },
            }
        });
        await updateStyle(this.plugin, {
            ignoreLight: false,
            material: { metalness: 0, roughness: 1.0, bumpiness: 0 },
            celShaded: true,
            illustrative: false,
        });
    }

    async shinyDof() {
        if (!this.plugin.canvas3d) return;
        const p = this.plugin.canvas3d.props;
        this.plugin.canvas3d.setProps({
            renderer: {
                exposure: 1.1,
            },
            postprocessing: {
<<<<<<< HEAD
                occlusion: {
                    name: 'on',
                    params: {
                        samples: 32,
                        multiScale: {
                            name: 'on',
                            params: {
                                levels: [
                                    { radius: 2, bias: 1.0 },
                                    { radius: 5, bias: 1.0 },
                                    { radius: 8, bias: 1.0 },
                                    { radius: 11, bias: 1.0 },
                                ],
                                nearThreshold: 10,
                                farThreshold: 1500,
                            }
                        },
                        radius: 5,
                        bias: 1.3,
                        blurKernelSize: 11,
                        blurDepthBias: 0.5,
                        resolutionScale: 1,
                        color: Color(0x000000),
                        includeTransparency: true,
                    }
                },
=======
                ...p.postprocessing,
>>>>>>> c34aaf7c
                shadow: {
                    name: 'on',
                    params: {
                        maxDistance: 256,
                        steps: 64,
                        tolerance: 1.0,
                    }
                },
                outline: { name: 'off', params: {} },
                dof: {
                    name: 'on',
                    params: {
                        blurSize: 9,
                        blurSpread: 1.0,
                        inFocus: 0.0,
                        PPM: 200.0,
                        center: 'camera-target',
                        mode: 'sphere',
                    }
                }
            }
        });
        await updateStyle(this.plugin, {
            ignoreLight: false,
            material: { metalness: 0, roughness: 0.2, bumpiness: 0 },
            celShaded: false,
            illustrative: false,
        });
    }

    async illustrative() {
        if (!this.plugin.canvas3d) return;
        const p = this.plugin.canvas3d.props;
        this.plugin.canvas3d.setProps({
            renderer: {
                exposure: 1.5,
            },
            postprocessing: {
<<<<<<< HEAD
                occlusion: {
                    name: 'on',
                    params: {
                        samples: 32,
                        multiScale: {
                            name: 'on',
                            params: {
                                levels: [
                                    { radius: 2, bias: 1.0 },
                                    { radius: 5, bias: 1.0 },
                                    { radius: 8, bias: 1.0 },
                                    { radius: 11, bias: 1.0 },
                                ],
                                nearThreshold: 10,
                                farThreshold: 1500,
                            }
                        },
                        radius: 5,
                        bias: 1.5,
                        blurKernelSize: 11,
                        blurDepthBias: 0.5,
                        resolutionScale: 1,
                        color: Color(0x000000),
                        includeTransparency: true,
                    }
                },
=======
                ...p.postprocessing,
>>>>>>> c34aaf7c
                shadow: {
                    name: 'on',
                    params: {
                        maxDistance: 256,
                        steps: 64,
                        tolerance: 1.0,
                    }
                },
                outline: {
                    name: 'on',
                    params: {
                        scale: 1,
                        threshold: 0.15,
                        color: Color(0x000000),
                        includeTransparent: false,
                    }
                },
                dof: { name: 'off', params: {} },
            }
        });
        await updateStyle(this.plugin, {
            ignoreLight: true,
            material: { metalness: 0, roughness: 1.0, bumpiness: 0 },
            celShaded: false,
            illustrative: true,
        });
    }

    async shiny() {
        if (!this.plugin.canvas3d) return;
        const p = this.plugin.canvas3d.props;
        this.plugin.canvas3d.setProps({
            renderer: {
                exposure: 1.5,
            },
            postprocessing: {
<<<<<<< HEAD
                occlusion: {
                    name: 'on',
                    params: {
                        samples: 32,
                        multiScale: {
                            name: 'on',
                            params: {
                                levels: [
                                    { radius: 2, bias: 1.0 },
                                    { radius: 5, bias: 1.0 },
                                    { radius: 8, bias: 1.0 },
                                    { radius: 11, bias: 1.0 },
                                ],
                                nearThreshold: 10,
                                farThreshold: 1500,
                            }
                        },
                        radius: 5,
                        bias: 1.3,
                        blurKernelSize: 11,
                        blurDepthBias: 0.5,
                        resolutionScale: 1,
                        color: Color(0x000000),
                        includeTransparency: true,
                    }
                },
=======
                ...p.postprocessing,
>>>>>>> c34aaf7c
                shadow: { name: 'off', params: {} },
                outline: { name: 'off', params: {} },
                dof: { name: 'off', params: {} },
            }
        });
        await updateStyle(this.plugin, {
            ignoreLight: false,
            material: { metalness: 0, roughness: 0.2, bumpiness: 0 },
            celShaded: false,
            illustrative: false,
        });
    }

    async stylized() {
        if (!this.plugin.canvas3d) return;
        const p = this.plugin.canvas3d.props;
        this.plugin.canvas3d.setProps({
            renderer: {
                exposure: 1.1,
            },
            postprocessing: {
<<<<<<< HEAD
                occlusion: {
                    name: 'on',
                    params: {
                        samples: 32,
                        multiScale: {
                            name: 'on',
                            params: {
                                levels: [
                                    { radius: 2, bias: 1.0 },
                                    { radius: 5, bias: 1.0 },
                                    { radius: 8, bias: 1.0 },
                                    { radius: 11, bias: 1.0 },
                                ],
                                nearThreshold: 10,
                                farThreshold: 1500,
                            }
                        },
                        radius: 5,
                        bias: 1.3,
                        blurKernelSize: 11,
                        blurDepthBias: 0.5,
                        resolutionScale: 1,
                        color: Color(0x000000),
                        includeTransparency: true,
                    }
                },
=======
                ...p.postprocessing,
>>>>>>> c34aaf7c
                shadow: {
                    name: 'on',
                    params: {
                        maxDistance: 256,
                        steps: 64,
                        tolerance: 1.0,
                    }
                },
                outline: {
                    name: 'on',
                    params: {
                        scale: 1,
                        threshold: 0.15,
                        color: Color(0x000000),
                        includeTransparent: false,
                    }
                },
                dof: { name: 'off', params: {} },
            }
        });
        await updateStyle(this.plugin, {
            ignoreLight: false,
            material: { metalness: 0, roughness: 0.2, bumpiness: 0 },
            celShaded: false,
            illustrative: true,
        });
    }

    render() {
        return <>
            <div className='msp-flex-row'>
                <Button noOverflow title='Applies default representation preset and sets outline and occlusion effects to default' onClick={() => this.default()} style={{ width: 'auto' }}>
                    Default
                </Button>
                <Button noOverflow title='Applies celShading' onClick={() => this.celshading()} style={{ width: 'auto' }}>
                    Cel-shaded
                </Button>
                <Button noOverflow title='Applies illustrative colors preset' onClick={() => this.illustrative()} style={{ width: 'auto' }}>
                    Illustrative
                </Button>
            </div>
            <div className='msp-flex-row'>
                <Button noOverflow title='Apply shiny material to default' onClick={() => this.shiny()} style={{ width: 'auto' }}>
                    Shiny
                </Button>
                <Button noOverflow title='Enable shiny material, outline, and illustrative colors' onClick={() => this.stylized()} style={{ width: 'auto' }}>
                    Shiny-Illustrative
                </Button>
                <Button noOverflow title='Enable DOF and shiny material' onClick={() => this.shinyDof()} style={{ width: 'auto' }}>
                    Shiny-DOF
                </Button>
            </div>
        </>;
    }
}<|MERGE_RESOLUTION|>--- conflicted
+++ resolved
@@ -506,36 +506,7 @@
                 exposure: 1.1,
             },
             postprocessing: {
-<<<<<<< HEAD
-                occlusion: {
-                    name: 'on',
-                    params: {
-                        samples: 32,
-                        multiScale: {
-                            name: 'on',
-                            params: {
-                                levels: [
-                                    { radius: 2, bias: 1.0 },
-                                    { radius: 5, bias: 1.0 },
-                                    { radius: 8, bias: 1.0 },
-                                    { radius: 11, bias: 1.0 },
-                                ],
-                                nearThreshold: 10,
-                                farThreshold: 1500,
-                            }
-                        },
-                        radius: 5,
-                        bias: 1,
-                        blurKernelSize: 11,
-                        blurDepthBias: 0.5,
-                        resolutionScale: 1,
-                        color: Color(0x000000),
-                        includeTransparency: true,
-                    }
-                },
-=======
                 ...p.postprocessing,
->>>>>>> c34aaf7c
                 shadow: {
                     name: 'on',
                     params: {
@@ -572,36 +543,7 @@
                 exposure: 1.5,
             },
             postprocessing: {
-<<<<<<< HEAD
-                occlusion: {
-                    name: 'on',
-                    params: {
-                        samples: 32,
-                        multiScale: {
-                            name: 'on',
-                            params: {
-                                levels: [
-                                    { radius: 2, bias: 1.0 },
-                                    { radius: 5, bias: 1.0 },
-                                    { radius: 8, bias: 1.0 },
-                                    { radius: 11, bias: 1.0 },
-                                ],
-                                nearThreshold: 10,
-                                farThreshold: 1500,
-                            }
-                        },
-                        radius: 5,
-                        bias: 1.5,
-                        blurKernelSize: 11,
-                        blurDepthBias: 0.5,
-                        resolutionScale: 1,
-                        color: Color(0x000000),
-                        includeTransparency: true,
-                    }
-                },
-=======
                 ...p.postprocessing,
->>>>>>> c34aaf7c
                 shadow: {
                     name: 'on',
                     params: {
@@ -630,36 +572,7 @@
                 exposure: 1.1,
             },
             postprocessing: {
-<<<<<<< HEAD
-                occlusion: {
-                    name: 'on',
-                    params: {
-                        samples: 32,
-                        multiScale: {
-                            name: 'on',
-                            params: {
-                                levels: [
-                                    { radius: 2, bias: 1.0 },
-                                    { radius: 5, bias: 1.0 },
-                                    { radius: 8, bias: 1.0 },
-                                    { radius: 11, bias: 1.0 },
-                                ],
-                                nearThreshold: 10,
-                                farThreshold: 1500,
-                            }
-                        },
-                        radius: 5,
-                        bias: 1.3,
-                        blurKernelSize: 11,
-                        blurDepthBias: 0.5,
-                        resolutionScale: 1,
-                        color: Color(0x000000),
-                        includeTransparency: true,
-                    }
-                },
-=======
                 ...p.postprocessing,
->>>>>>> c34aaf7c
                 shadow: {
                     name: 'on',
                     params: {
@@ -698,36 +611,7 @@
                 exposure: 1.5,
             },
             postprocessing: {
-<<<<<<< HEAD
-                occlusion: {
-                    name: 'on',
-                    params: {
-                        samples: 32,
-                        multiScale: {
-                            name: 'on',
-                            params: {
-                                levels: [
-                                    { radius: 2, bias: 1.0 },
-                                    { radius: 5, bias: 1.0 },
-                                    { radius: 8, bias: 1.0 },
-                                    { radius: 11, bias: 1.0 },
-                                ],
-                                nearThreshold: 10,
-                                farThreshold: 1500,
-                            }
-                        },
-                        radius: 5,
-                        bias: 1.5,
-                        blurKernelSize: 11,
-                        blurDepthBias: 0.5,
-                        resolutionScale: 1,
-                        color: Color(0x000000),
-                        includeTransparency: true,
-                    }
-                },
-=======
                 ...p.postprocessing,
->>>>>>> c34aaf7c
                 shadow: {
                     name: 'on',
                     params: {
@@ -764,36 +648,7 @@
                 exposure: 1.5,
             },
             postprocessing: {
-<<<<<<< HEAD
-                occlusion: {
-                    name: 'on',
-                    params: {
-                        samples: 32,
-                        multiScale: {
-                            name: 'on',
-                            params: {
-                                levels: [
-                                    { radius: 2, bias: 1.0 },
-                                    { radius: 5, bias: 1.0 },
-                                    { radius: 8, bias: 1.0 },
-                                    { radius: 11, bias: 1.0 },
-                                ],
-                                nearThreshold: 10,
-                                farThreshold: 1500,
-                            }
-                        },
-                        radius: 5,
-                        bias: 1.3,
-                        blurKernelSize: 11,
-                        blurDepthBias: 0.5,
-                        resolutionScale: 1,
-                        color: Color(0x000000),
-                        includeTransparency: true,
-                    }
-                },
-=======
                 ...p.postprocessing,
->>>>>>> c34aaf7c
                 shadow: { name: 'off', params: {} },
                 outline: { name: 'off', params: {} },
                 dof: { name: 'off', params: {} },
@@ -815,36 +670,7 @@
                 exposure: 1.1,
             },
             postprocessing: {
-<<<<<<< HEAD
-                occlusion: {
-                    name: 'on',
-                    params: {
-                        samples: 32,
-                        multiScale: {
-                            name: 'on',
-                            params: {
-                                levels: [
-                                    { radius: 2, bias: 1.0 },
-                                    { radius: 5, bias: 1.0 },
-                                    { radius: 8, bias: 1.0 },
-                                    { radius: 11, bias: 1.0 },
-                                ],
-                                nearThreshold: 10,
-                                farThreshold: 1500,
-                            }
-                        },
-                        radius: 5,
-                        bias: 1.3,
-                        blurKernelSize: 11,
-                        blurDepthBias: 0.5,
-                        resolutionScale: 1,
-                        color: Color(0x000000),
-                        includeTransparency: true,
-                    }
-                },
-=======
                 ...p.postprocessing,
->>>>>>> c34aaf7c
                 shadow: {
                     name: 'on',
                     params: {
