--- conflicted
+++ resolved
@@ -429,13 +429,8 @@
         }
 
         if (ctx.shouldUpdate) await ctx.update(`${name} - structure`);
-<<<<<<< HEAD
         const structure = Structure.create(units, {label: name + '.' + location});
-        for( let i = 0, il = structure.models.length; i < il; ++i) {
-=======
-        const structure = Structure.create(units);
         for(let i = 0, il = structure.models.length; i < il; ++i) {
->>>>>>> 908fff80
             Model.TrajectoryInfo.set(structure.models[i], { size: il, index: i });
         }
         return { structure, assets, colors: colors };
@@ -614,7 +609,6 @@
             representation: params.preset.representation,
         };
         await CellpackPackingPreset.apply(packing, packingParams, plugin);
-<<<<<<< HEAD
         if (packings[i].location === 'surface') {
             console.log('ok surface ' + params.membrane);
             if (params.membrane === 'lipids'){
@@ -636,10 +630,6 @@
                     await handleMembraneSpheres(state, packings[i].mb!);
                 }
             }
-=======
-        if (packings[i].location === 'surface' && params.membrane){
-            await loadMembrane(plugin, packings[i].name, state, params);
->>>>>>> 908fff80
         }
     }
 }
