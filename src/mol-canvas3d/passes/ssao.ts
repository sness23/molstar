--- conflicted
+++ resolved
@@ -110,25 +110,18 @@
     private readonly depthQuarterRenderable2: CopyRenderable;
 
     readonly ssaoDepthTexture: Texture;
-<<<<<<< HEAD
-    readonly ssaoMergedDepthTarget: RenderTarget;
-    // readonly ssaoMergedDepthTexture: Texture;
     readonly ssaoDepthTransparentTexture: Texture;
-    private readonly ssaoDepthBlurProxyTexture: Texture;
-
-    private readonly ssaoRenderable: SsaoRenderable;
-    private readonly ssaoMergedDephtPassRenderable: SsaoMergeDepthRenderable;
-    private readonly ssaoBlurFirstPassRenderable: SsaoBlurRenderable;
-    private readonly ssaoBlurSecondPassRenderable: SsaoBlurRenderable;
-=======
+
+    readonly mergedDepthTarget: RenderTarget;
     private readonly depthBlurProxyTexture: Texture;
 
+    private depthTextureOpaque: Texture;
+    private depthTextureTransparent: Texture;
+
     private readonly renderable: SsaoRenderable;
+    private readonly mergedDephtPassRenderable: SsaoMergeDepthRenderable;
     private readonly blurFirstPassRenderable: SsaoBlurRenderable;
     private readonly blurSecondPassRenderable: SsaoBlurRenderable;
-
-    private depthTexture: Texture;
->>>>>>> b1b19726
 
     private nSamples: number;
     private blurKernelSize: number;
@@ -146,17 +139,18 @@
     private levels: { radius: number, bias: number }[];
 
     private getDepthTexture() {
-        return this.ssaoScale === 1 ? this.depthTexture : this.downsampledDepthTarget.texture;
-    }
-
-    constructor(private readonly webgl: WebGLContext, width: number, height: number, packedDepth: boolean, depthTexture: Texture) {
+        return this.ssaoScale === 1 ? this.depthTextureOpaque : this.downsampledDepthTarget1.texture;
+    }
+
+    private getTransparentDepthTexture() {
+        return this.ssaoScale === 1 ? (this.separatedTransparencyPass ? this.mergedDepthTarget.texture : this.depthTextureTransparent) : this.downsampledDepthTarget2.texture;
+    }
+
+    constructor(private readonly webgl: WebGLContext, width: number, height: number, packedDepth: boolean, depthTextureOpaque: Texture, depthTextureTransparent: Texture) {
         const { textureFloatLinear } = webgl.extensions;
-<<<<<<< HEAD
-        const { depthTextureOpaque, depthTextureTransparent } = drawPass;
-=======
-
-        this.depthTexture = depthTexture;
->>>>>>> b1b19726
+
+        this.depthTextureOpaque = depthTextureOpaque;
+        this.depthTextureTransparent = depthTextureTransparent;
 
         this.nSamples = 1;
         this.blurKernelSize = 1;
@@ -182,33 +176,17 @@
 
         const filter = textureFloatLinear ? 'linear' : 'nearest';
 
-<<<<<<< HEAD
-        this.downsampledDepthTarget1 = drawPass.packedDepth
+        this.downsampledDepthTarget1 = packedDepth
             ? webgl.createRenderTarget(sw, sh, false, 'uint8', filter, 'rgba')
             : webgl.createRenderTarget(sw, sh, false, 'float32', filter, webgl.isWebGL2 ? 'alpha' : 'rgba');
         this.downsampleDepthRenderable1 = createCopyRenderable(webgl, depthTextureOpaque);
 
-        const depthTexture1 = this.ssaoScale === 1 ? depthTextureOpaque : this.downsampledDepthTarget1.texture;
-
-        this.depthHalfTarget1 = drawPass.packedDepth
+        this.depthHalfTarget1 = packedDepth
             ? webgl.createRenderTarget(hw, hh, false, 'uint8', filter, 'rgba')
             : webgl.createRenderTarget(hw, hh, false, 'float32', filter, webgl.isWebGL2 ? 'alpha' : 'rgba');
-        this.depthHalfRenderable1 = createCopyRenderable(webgl, depthTexture1);
-
-        this.depthQuarterTarget1 = drawPass.packedDepth
-=======
-        this.downsampledDepthTarget = packedDepth
-            ? webgl.createRenderTarget(sw, sh, false, 'uint8', filter, 'rgba')
-            : webgl.createRenderTarget(sw, sh, false, 'float32', filter, webgl.isWebGL2 ? 'alpha' : 'rgba');
-        this.downsampleDepthRenderable = createCopyRenderable(webgl, depthTexture);
-
-        this.depthHalfTarget = packedDepth
-            ? webgl.createRenderTarget(hw, hh, false, 'uint8', filter, 'rgba')
-            : webgl.createRenderTarget(hw, hh, false, 'float32', filter, webgl.isWebGL2 ? 'alpha' : 'rgba');
-        this.depthHalfRenderable = createCopyRenderable(webgl, this.getDepthTexture());
-
-        this.depthQuarterTarget = packedDepth
->>>>>>> b1b19726
+        this.depthHalfRenderable1 = createCopyRenderable(webgl, this.getDepthTexture());
+
+        this.depthQuarterTarget1 = packedDepth
             ? webgl.createRenderTarget(qw, qh, false, 'uint8', filter, 'rgba')
             : webgl.createRenderTarget(qw, qh, false, 'float32', filter, webgl.isWebGL2 ? 'alpha' : 'rgba');
         this.depthQuarterRenderable1 = createCopyRenderable(webgl, this.depthHalfTarget1.texture);
@@ -216,13 +194,11 @@
         this.downsampledDepthTarget2 = webgl.createRenderTarget(sw, sh, false, 'uint8', filter, 'rgba');
         this.downsampleDepthRenderable2 = createCopyRenderable(webgl, depthTextureTransparent);
 
-        this.ssaoMergedDepthTarget = webgl.createRenderTarget(width, height, false, 'uint8', 'nearest', 'rgba');
-        this.ssaoMergedDephtPassRenderable = getSsaoMergeDepthRenderable(webgl, depthTextureOpaque, depthTextureTransparent);
-
-        const depthTexture2 = this.ssaoScale === 1 ? (this.separatedTransparencyPass ? this.ssaoMergedDepthTarget.texture : depthTextureTransparent) : this.downsampledDepthTarget2.texture;
+        this.mergedDepthTarget = webgl.createRenderTarget(width, height, false, 'uint8', 'nearest', 'rgba');
+        this.mergedDephtPassRenderable = getSsaoMergeDepthRenderable(webgl, depthTextureOpaque, depthTextureTransparent);
 
         this.depthHalfTarget2 = webgl.createRenderTarget(hw, hh, false, 'uint8', filter, 'rgba');
-        this.depthHalfRenderable2 = createCopyRenderable(webgl, depthTexture2);
+        this.depthHalfRenderable2 = createCopyRenderable(webgl, this.getTransparentDepthTexture());
 
         this.depthQuarterTarget2 = webgl.createRenderTarget(qw, qh, false, 'uint8', filter, 'rgba');
         this.depthQuarterRenderable2 = createCopyRenderable(webgl, this.depthHalfTarget2.texture);
@@ -231,30 +207,18 @@
         this.ssaoDepthTexture.define(sw, sh);
         this.ssaoDepthTexture.attachFramebuffer(this.framebuffer, 'color0');
 
-<<<<<<< HEAD
         this.ssaoDepthTransparentTexture = webgl.resources.texture('image-uint8', 'rgba', 'ubyte', filter);
         this.ssaoDepthTransparentTexture.define(sw, sh);
 
-        this.ssaoDepthBlurProxyTexture = webgl.resources.texture('image-uint8', 'rgba', 'ubyte', filter);
-        this.ssaoDepthBlurProxyTexture.define(sw, sh);
-        this.ssaoDepthBlurProxyTexture.attachFramebuffer(this.ssaoBlurFirstPassFramebuffer, 'color0');
-=======
         this.depthBlurProxyTexture = webgl.resources.texture('image-uint8', 'rgba', 'ubyte', filter);
         this.depthBlurProxyTexture.define(sw, sh);
         this.depthBlurProxyTexture.attachFramebuffer(this.blurFirstPassFramebuffer, 'color0');
->>>>>>> b1b19726
 
         this.ssaoDepthTexture.attachFramebuffer(this.blurSecondPassFramebuffer, 'color0');
 
-<<<<<<< HEAD
-        this.ssaoRenderable = getSsaoRenderable(webgl, depthTexture1, this.depthHalfTarget1.texture, this.depthQuarterTarget1.texture, depthTexture2, this.depthHalfTarget2.texture, this.depthQuarterTarget2.texture);
-        this.ssaoBlurFirstPassRenderable = getSsaoBlurRenderable(webgl, this.ssaoDepthTexture, 'horizontal');
-        this.ssaoBlurSecondPassRenderable = getSsaoBlurRenderable(webgl, this.ssaoDepthBlurProxyTexture, 'vertical');
-=======
-        this.renderable = getSsaoRenderable(webgl, this.getDepthTexture(), this.depthHalfTarget.texture, this.depthQuarterTarget.texture);
+        this.renderable = getSsaoRenderable(webgl, this.getDepthTexture(), this.depthHalfTarget1.texture, this.depthQuarterTarget1.texture, this.getTransparentDepthTexture(), this.depthHalfTarget2.texture, this.depthQuarterTarget2.texture);
         this.blurFirstPassRenderable = getSsaoBlurRenderable(webgl, this.ssaoDepthTexture, 'horizontal');
         this.blurSecondPassRenderable = getSsaoBlurRenderable(webgl, this.depthBlurProxyTexture, 'vertical');
->>>>>>> b1b19726
     }
 
     setSize(width: number, height: number) {
@@ -263,25 +227,20 @@
         if (width !== w || height !== h || this.ssaoScale !== ssaoScale) {
             this.texSize.splice(0, 2, width, height);
 
-            ValueCell.update(this.ssaoMergedDephtPassRenderable.values.uTexSize, Vec2.set(this.ssaoMergedDephtPassRenderable.values.uTexSize.ref.value, width, height));
-            this.ssaoMergedDepthTarget.setSize(width, height);
+            ValueCell.update(this.mergedDephtPassRenderable.values.uTexSize, Vec2.set(this.mergedDephtPassRenderable.values.uTexSize.ref.value, width, height));
+            this.mergedDepthTarget.setSize(width, height);
 
             const sw = Math.floor(width * this.ssaoScale);
             const sh = Math.floor(height * this.ssaoScale);
             this.ssaoDepthTexture.define(sw, sh);
-<<<<<<< HEAD
             this.ssaoDepthTransparentTexture.define(sw, sh);
-            this.ssaoDepthBlurProxyTexture.define(sw, sh);
-=======
             this.depthBlurProxyTexture.define(sw, sh);
->>>>>>> b1b19726
 
             const hw = Math.max(1, Math.floor(sw * 0.5));
             const hh = Math.max(1, Math.floor(sh * 0.5));
             const qw = Math.max(1, Math.floor(sw * 0.25));
             const qh = Math.max(1, Math.floor(sh * 0.25));
 
-<<<<<<< HEAD
             this.downsampledDepthTarget1.setSize(sw, sh);
             this.depthHalfTarget1.setSize(hw, hh);
             this.depthQuarterTarget1.setSize(qw, qh);
@@ -298,37 +257,20 @@
             ValueCell.update(this.depthHalfRenderable2.values.uTexSize, Vec2.set(this.depthHalfRenderable2.values.uTexSize.ref.value, hw, hh));
             ValueCell.update(this.depthQuarterRenderable2.values.uTexSize, Vec2.set(this.depthQuarterRenderable2.values.uTexSize.ref.value, qw, qh));
 
-            ValueCell.update(this.ssaoRenderable.values.uTexSize, Vec2.set(this.ssaoRenderable.values.uTexSize.ref.value, sw, sh));
-            ValueCell.update(this.ssaoBlurFirstPassRenderable.values.uTexSize, Vec2.set(this.ssaoBlurFirstPassRenderable.values.uTexSize.ref.value, sw, sh));
-            ValueCell.update(this.ssaoBlurSecondPassRenderable.values.uTexSize, Vec2.set(this.ssaoBlurSecondPassRenderable.values.uTexSize.ref.value, sw, sh));
-
-            const depthTexture1 = this.ssaoScale === 1 ? this.drawPass.depthTextureOpaque : this.downsampledDepthTarget1.texture;
-            ValueCell.update(this.depthHalfRenderable1.values.tColor, depthTexture1);
-            const depthTexture2 = this.ssaoScale === 1 ? (this.separatedTransparencyPass ? this.drawPass.depthTextureTransparent : this.ssaoMergedDepthTarget.texture) : this.downsampledDepthTarget2.texture;
-            ValueCell.update(this.depthHalfRenderable2.values.tColor, depthTexture2);
-
-            ValueCell.update(this.ssaoRenderable.values.tDepth, depthTexture1);
-            ValueCell.update(this.ssaoRenderable.values.tDepthTransparent, depthTexture2);
-
-            this.ssaoMergedDephtPassRenderable.update();
-            this.depthHalfRenderable1.update();
-            this.depthHalfRenderable2.update();
-            this.ssaoRenderable.update();
-=======
-            ValueCell.update(this.downsampleDepthRenderable.values.uTexSize, Vec2.set(this.downsampleDepthRenderable.values.uTexSize.ref.value, sw, sh));
-            ValueCell.update(this.depthHalfRenderable.values.uTexSize, Vec2.set(this.depthHalfRenderable.values.uTexSize.ref.value, hw, hh));
-            ValueCell.update(this.depthQuarterRenderable.values.uTexSize, Vec2.set(this.depthQuarterRenderable.values.uTexSize.ref.value, qw, qh));
             ValueCell.update(this.renderable.values.uTexSize, Vec2.set(this.renderable.values.uTexSize.ref.value, sw, sh));
             ValueCell.update(this.blurFirstPassRenderable.values.uTexSize, Vec2.set(this.blurFirstPassRenderable.values.uTexSize.ref.value, sw, sh));
             ValueCell.update(this.blurSecondPassRenderable.values.uTexSize, Vec2.set(this.blurSecondPassRenderable.values.uTexSize.ref.value, sw, sh));
 
-            const depthTexture = this.getDepthTexture();
-            ValueCell.update(this.depthHalfRenderable.values.tColor, depthTexture);
-            ValueCell.update(this.renderable.values.tDepth, depthTexture);
-
-            this.depthHalfRenderable.update();
+            ValueCell.update(this.depthHalfRenderable1.values.tColor, this.getDepthTexture());
+            ValueCell.update(this.depthHalfRenderable2.values.tColor, this.getTransparentDepthTexture());
+
+            ValueCell.update(this.renderable.values.tDepth, this.getDepthTexture());
+            ValueCell.update(this.renderable.values.tDepthTransparent, this.getTransparentDepthTexture());
+
+            this.mergedDephtPassRenderable.update();
+            this.depthHalfRenderable1.update();
+            this.depthHalfRenderable2.update();
             this.renderable.update();
->>>>>>> b1b19726
         }
     }
 
@@ -384,7 +326,7 @@
             needsUpdateSsao = true;
 
             this.includeOpacity = includeOpacity;
-            ValueCell.update(this.ssaoRenderable.values.dIncludeOpacity, includeOpacity);
+            ValueCell.update(this.renderable.values.dIncludeOpacity, includeOpacity);
         }
 
         const includeTransparency = props.includeTransparency;
@@ -392,7 +334,7 @@
             needsUpdateSsao = true;
 
             this.includeTransparency = includeTransparency;
-            ValueCell.update(this.ssaoRenderable.values.dIncludeTransparency, includeTransparency);
+            ValueCell.update(this.renderable.values.dIncludeTransparency, includeTransparency);
         }
 
         const separatedTransparency = props.separatedTransparency;
@@ -402,16 +344,16 @@
             needsUpdateDownsample2 = true;
 
             this.separatedTransparencyPass = separatedTransparency;
-            ValueCell.update(this.ssaoRenderable.values.dSeparatedTransparency, separatedTransparency);
-            ValueCell.update(this.ssaoRenderable.values.tDepthTransparent, this.ssaoScale === 1 ? (separatedTransparency ? this.drawPass.depthTextureTransparent : this.ssaoMergedDepthTarget.texture) : this.downsampledDepthTarget2.texture);
-            ValueCell.update(this.downsampleDepthRenderable2.values.tColor, separatedTransparency ? this.drawPass.depthTextureTransparent : this.ssaoMergedDepthTarget.texture);
-            ValueCell.update(this.depthHalfRenderable2.values.tColor, separatedTransparency ? this.drawPass.depthTextureTransparent : this.ssaoMergedDepthTarget.texture);
+            ValueCell.update(this.renderable.values.dSeparatedTransparency, separatedTransparency);
+            ValueCell.update(this.renderable.values.tDepthTransparent, this.getTransparentDepthTexture());
+            ValueCell.update(this.downsampleDepthRenderable2.values.tColor, separatedTransparency ? this.depthTextureTransparent : this.mergedDepthTarget.texture);
+            ValueCell.update(this.depthHalfRenderable2.values.tColor, separatedTransparency ? this.depthTextureTransparent : this.mergedDepthTarget.texture);
             if (!separatedTransparency) {
                 needsUpdateSsaoBlur = true;
 
-                this.ssaoDepthTransparentTexture.attachFramebuffer(this.ssaoFramebuffer, 'color0');
-                this.ssaoDepthTransparentTexture.attachFramebuffer(this.ssaoBlurSecondPassFramebuffer, 'color0');
-                ValueCell.update(this.ssaoBlurFirstPassRenderable.values.tSsaoDepth, this.ssaoDepthTransparentTexture);
+                this.ssaoDepthTransparentTexture.attachFramebuffer(this.framebuffer, 'color0');
+                this.ssaoDepthTransparentTexture.attachFramebuffer(this.blurSecondPassFramebuffer, 'color0');
+                ValueCell.update(this.blurFirstPassRenderable.values.tSsaoDepth, this.ssaoDepthTransparentTexture);
             }
         }
 
@@ -470,29 +412,24 @@
             const sw = Math.floor(w * this.ssaoScale);
             const sh = Math.floor(h * this.ssaoScale);
             this.ssaoDepthTexture.define(sw, sh);
-<<<<<<< HEAD
             this.ssaoDepthTransparentTexture.define(sw, sh);
-            this.ssaoDepthBlurProxyTexture.define(sw, sh);
-=======
             this.depthBlurProxyTexture.define(sw, sh);
->>>>>>> b1b19726
 
             const hw = Math.floor(sw * 0.5);
             const hh = Math.floor(sh * 0.5);
             const qw = Math.floor(sw * 0.25);
             const qh = Math.floor(sh * 0.25);
 
-<<<<<<< HEAD
             this.downsampledDepthTarget1.setSize(sw, sh);
             this.depthHalfTarget1.setSize(hw, hh);
             this.depthQuarterTarget1.setSize(qw, qh);
 
-            const depthTexture1 = this.ssaoScale === 1 ? this.drawPass.depthTextureOpaque : this.downsampledDepthTarget1.texture;
-            ValueCell.update(this.depthHalfRenderable1.values.tColor, depthTexture1);
-            ValueCell.update(this.ssaoRenderable.values.tDepth, depthTexture1);
-
-            ValueCell.update(this.ssaoRenderable.values.tDepthHalf, this.depthHalfTarget1.texture);
-            ValueCell.update(this.ssaoRenderable.values.tDepthQuarter, this.depthQuarterTarget1.texture);
+            const depthTexture = this.getDepthTexture();
+            ValueCell.update(this.depthHalfRenderable1.values.tColor, depthTexture);
+            ValueCell.update(this.renderable.values.tDepth, depthTexture);
+
+            ValueCell.update(this.renderable.values.tDepthHalf, this.depthHalfTarget1.texture);
+            ValueCell.update(this.renderable.values.tDepthQuarter, this.depthQuarterTarget1.texture);
 
             ValueCell.update(this.downsampleDepthRenderable1.values.uTexSize, Vec2.set(this.downsampleDepthRenderable1.values.uTexSize.ref.value, sw, sh));
             ValueCell.update(this.depthHalfRenderable1.values.uTexSize, Vec2.set(this.depthHalfRenderable1.values.uTexSize.ref.value, hw, hh));
@@ -502,35 +439,20 @@
             this.depthHalfTarget2.setSize(hw, hh);
             this.depthQuarterTarget2.setSize(qw, qh);
 
-            const depthTexture2 = this.ssaoScale === 1 ? (this.separatedTransparencyPass ? this.drawPass.depthTextureTransparent : this.ssaoMergedDepthTarget.texture) : this.downsampledDepthTarget2.texture;
-            ValueCell.update(this.depthHalfRenderable2.values.tColor, depthTexture2);
-            ValueCell.update(this.ssaoRenderable.values.tDepthTransparent, depthTexture2);
-
-            ValueCell.update(this.ssaoRenderable.values.tDepthHalfTransparent, this.depthHalfTarget2.texture);
-            ValueCell.update(this.ssaoRenderable.values.tDepthQuarterTransparent, this.depthQuarterTarget2.texture);
+            const transparentDepthTexture = this.getTransparentDepthTexture();
+            ValueCell.update(this.depthHalfRenderable2.values.tColor, transparentDepthTexture);
+            ValueCell.update(this.renderable.values.tDepthTransparent, transparentDepthTexture);
+
+            ValueCell.update(this.renderable.values.tDepthHalfTransparent, this.depthHalfTarget2.texture);
+            ValueCell.update(this.renderable.values.tDepthQuarterTransparent, this.depthQuarterTarget2.texture);
 
             ValueCell.update(this.downsampleDepthRenderable2.values.uTexSize, Vec2.set(this.downsampleDepthRenderable2.values.uTexSize.ref.value, sw, sh));
             ValueCell.update(this.depthHalfRenderable2.values.uTexSize, Vec2.set(this.depthHalfRenderable2.values.uTexSize.ref.value, hw, hh));
             ValueCell.update(this.depthQuarterRenderable2.values.uTexSize, Vec2.set(this.depthQuarterRenderable2.values.uTexSize.ref.value, qw, qh));
 
-            ValueCell.update(this.ssaoRenderable.values.uTexSize, Vec2.set(this.ssaoRenderable.values.uTexSize.ref.value, sw, sh));
-            ValueCell.update(this.ssaoBlurFirstPassRenderable.values.uTexSize, Vec2.set(this.ssaoBlurFirstPassRenderable.values.uTexSize.ref.value, sw, sh));
-            ValueCell.update(this.ssaoBlurSecondPassRenderable.values.uTexSize, Vec2.set(this.ssaoBlurSecondPassRenderable.values.uTexSize.ref.value, sw, sh));
-=======
-            const depthTexture = this.getDepthTexture();
-            ValueCell.update(this.depthHalfRenderable.values.tColor, depthTexture);
-            ValueCell.update(this.renderable.values.tDepth, depthTexture);
-
-            ValueCell.update(this.renderable.values.tDepthHalf, this.depthHalfTarget.texture);
-            ValueCell.update(this.renderable.values.tDepthQuarter, this.depthQuarterTarget.texture);
-
-            ValueCell.update(this.downsampleDepthRenderable.values.uTexSize, Vec2.set(this.downsampleDepthRenderable.values.uTexSize.ref.value, sw, sh));
-            ValueCell.update(this.depthHalfRenderable.values.uTexSize, Vec2.set(this.depthHalfRenderable.values.uTexSize.ref.value, hw, hh));
-            ValueCell.update(this.depthQuarterRenderable.values.uTexSize, Vec2.set(this.depthQuarterRenderable.values.uTexSize.ref.value, qw, qh));
             ValueCell.update(this.renderable.values.uTexSize, Vec2.set(this.renderable.values.uTexSize.ref.value, sw, sh));
             ValueCell.update(this.blurFirstPassRenderable.values.uTexSize, Vec2.set(this.blurFirstPassRenderable.values.uTexSize.ref.value, sw, sh));
             ValueCell.update(this.blurSecondPassRenderable.values.uTexSize, Vec2.set(this.blurSecondPassRenderable.values.uTexSize.ref.value, sw, sh));
->>>>>>> b1b19726
         }
 
         if (needsUpdateSsao) {
@@ -565,8 +487,8 @@
             state.scissor(x, y, width, height);
 
             if (isTimingMode) this.webgl.timer.mark('SSAO.mergedepth');
-            this.ssaoMergedDepthTarget.bind();
-            this.ssaoMergedDephtPassRenderable.render();
+            this.mergedDepthTarget.bind();
+            this.mergedDephtPassRenderable.render();
             if (isTimingMode) this.webgl.timer.markEnd('SSAO.mergedepth');
         }
 
@@ -579,7 +501,6 @@
         state.scissor(sx, sy, sw, sh);
 
         if (this.ssaoScale < 1) {
-<<<<<<< HEAD
             if (isTimingMode) this.webgl.timer.mark('SSAO.downsample');
             if (separatedTransparency && includeOpacity) {
                 this.downsampledDepthTarget1.bind();
@@ -615,73 +536,46 @@
         if (isTimingMode) this.webgl.timer.markEnd('SSAO.quarter');
         if (separatedTransparency) {
             if (includeOpacity) {
-                this.ssaoDepthTexture.attachFramebuffer(this.ssaoFramebuffer, 'color0');
-                ValueCell.update(this.ssaoRenderable.values.uTransparencyFlag, 0);
-                this.ssaoFramebuffer.bind();
-                this.ssaoRenderable.render();
-
-                ValueCell.update(this.ssaoBlurFirstPassRenderable.values.tSsaoDepth, this.ssaoDepthTexture);
-                this.ssaoBlurFirstPassRenderable.update();
-                this.ssaoBlurFirstPassFramebuffer.bind();
-                this.ssaoBlurFirstPassRenderable.render();
-
-                this.ssaoDepthTexture.attachFramebuffer(this.ssaoBlurSecondPassFramebuffer, 'color0');
-                this.ssaoBlurSecondPassFramebuffer.bind();
-                this.ssaoBlurSecondPassRenderable.render();
+                this.ssaoDepthTexture.attachFramebuffer(this.framebuffer, 'color0');
+                ValueCell.update(this.renderable.values.uTransparencyFlag, 0);
+                this.framebuffer.bind();
+                this.renderable.render();
+
+                ValueCell.update(this.blurFirstPassRenderable.values.tSsaoDepth, this.ssaoDepthTexture);
+                this.blurFirstPassRenderable.update();
+                this.blurFirstPassFramebuffer.bind();
+                this.blurFirstPassRenderable.render();
+
+                this.ssaoDepthTexture.attachFramebuffer(this.blurSecondPassFramebuffer, 'color0');
+                this.blurSecondPassFramebuffer.bind();
+                this.blurSecondPassRenderable.render();
             }
             if (includeTransparency) {
-                this.ssaoDepthTransparentTexture.attachFramebuffer(this.ssaoFramebuffer, 'color0');
-                ValueCell.update(this.ssaoRenderable.values.uTransparencyFlag, 1);
-                this.ssaoFramebuffer.bind();
-                this.ssaoRenderable.render();
-
-                ValueCell.update(this.ssaoBlurFirstPassRenderable.values.tSsaoDepth, this.ssaoDepthTransparentTexture);
-                this.ssaoBlurFirstPassRenderable.update();
-                this.ssaoBlurFirstPassFramebuffer.bind();
-                this.ssaoBlurFirstPassRenderable.render();
-
-                this.ssaoDepthTransparentTexture.attachFramebuffer(this.ssaoBlurSecondPassFramebuffer, 'color0');
-                this.ssaoBlurSecondPassFramebuffer.bind();
-                this.ssaoBlurSecondPassRenderable.render();
+                this.ssaoDepthTransparentTexture.attachFramebuffer(this.framebuffer, 'color0');
+                ValueCell.update(this.renderable.values.uTransparencyFlag, 1);
+                this.framebuffer.bind();
+                this.renderable.render();
+
+                ValueCell.update(this.blurFirstPassRenderable.values.tSsaoDepth, this.ssaoDepthTransparentTexture);
+                this.blurFirstPassRenderable.update();
+                this.blurFirstPassFramebuffer.bind();
+                this.blurFirstPassRenderable.render();
+
+                this.ssaoDepthTransparentTexture.attachFramebuffer(this.blurSecondPassFramebuffer, 'color0');
+                this.blurSecondPassFramebuffer.bind();
+                this.blurSecondPassRenderable.render();
             }
         } else {
-            this.ssaoFramebuffer.bind();
-            this.ssaoRenderable.render();
-
-            this.ssaoBlurFirstPassFramebuffer.bind();
-            this.ssaoBlurFirstPassRenderable.render();
-
-            this.ssaoBlurSecondPassFramebuffer.bind();
-            this.ssaoBlurSecondPassRenderable.render();
+            this.framebuffer.bind();
+            this.renderable.render();
+
+            this.blurFirstPassFramebuffer.bind();
+            this.blurFirstPassRenderable.render();
+
+            this.blurSecondPassFramebuffer.bind();
+            this.blurSecondPassRenderable.render();
         }
         if (isTimingMode) this.webgl.timer.markEnd('SSAO.render');
-=======
-            if (isTimingMode) this.webgl.timer.mark('SsaoPass.downsample');
-            this.downsampledDepthTarget.bind();
-            this.downsampleDepthRenderable.render();
-            if (isTimingMode) this.webgl.timer.markEnd('SsaoPass.downsample');
-        }
-
-        if (isTimingMode) this.webgl.timer.mark('SsaoPass.half');
-        this.depthHalfTarget.bind();
-        this.depthHalfRenderable.render();
-        if (isTimingMode) this.webgl.timer.markEnd('SsaoPass.half');
-
-        if (isTimingMode) this.webgl.timer.mark('SsaoPass.quarter');
-        this.depthQuarterTarget.bind();
-        this.depthQuarterRenderable.render();
-        if (isTimingMode) this.webgl.timer.markEnd('SsaoPass.quarter');
-
-        this.framebuffer.bind();
-        this.renderable.render();
-
-        this.blurFirstPassFramebuffer.bind();
-        this.blurFirstPassRenderable.render();
-
-        this.blurSecondPassFramebuffer.bind();
-        this.blurSecondPassRenderable.render();
-        if (isTimingMode) this.webgl.timer.markEnd('SsaoPass.render');
->>>>>>> b1b19726
     }
 }
 
