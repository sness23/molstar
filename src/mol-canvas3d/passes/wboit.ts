/**
 * Copyright (c) 2020 mol* contributors, licensed under MIT, See LICENSE file for more info.
 *
 * @author Áron Samuel Kovács <aron.kovacs@mail.muni.cz>
 * @author Alexander Rose <alexander.rose@weirdbyte.de>
 */

import { QuadSchema, QuadValues } from '../../mol-gl/compute/util';
import { ComputeRenderable, createComputeRenderable } from '../../mol-gl/renderable';
import { TextureSpec, UniformSpec, Values } from '../../mol-gl/renderable/schema';
import { ShaderCode } from '../../mol-gl/shader-code';
import { WebGLContext } from '../../mol-gl/webgl/context';
import { createComputeRenderItem } from '../../mol-gl/webgl/render-item';
import { Texture } from '../../mol-gl/webgl/texture';
import { ValueCell } from '../../mol-util';
import quad_vert from '../../mol-gl/shader/quad.vert';
import evaluate_wboit_frag from '../../mol-gl/shader/evaluate-wboit.frag';
import { Framebuffer } from '../../mol-gl/webgl/framebuffer';
import { Vec2 } from '../../mol-math/linear-algebra';
import { isDebugMode } from '../../mol-util/debug';

const EvaluateWboitSchema = {
    ...QuadSchema,
    tWboitA: TextureSpec('texture', 'rgba', 'float', 'nearest'),
    tWboitB: TextureSpec('texture', 'rgba', 'float', 'nearest'),
    uTexSize: UniformSpec('v2'),
};
const EvaluateWboitShaderCode = ShaderCode('evaluate-wboit', quad_vert, evaluate_wboit_frag);
type EvaluateWboitRenderable = ComputeRenderable<Values<typeof EvaluateWboitSchema>>

function getEvaluateWboitRenderable(ctx: WebGLContext, wboitATexture: Texture, wboitBTexture: Texture): EvaluateWboitRenderable {
    const values: Values<typeof EvaluateWboitSchema> = {
        ...QuadValues,
        tWboitA: ValueCell.create(wboitATexture),
        tWboitB: ValueCell.create(wboitBTexture),
        uTexSize: ValueCell.create(Vec2.create(wboitATexture.getWidth(), wboitATexture.getHeight())),
    };

    const schema = { ...EvaluateWboitSchema };
    const renderItem = createComputeRenderItem(ctx, 'triangles', EvaluateWboitShaderCode, schema, values);

    return createComputeRenderable(renderItem, values);
}

//

export class WboitPass {
    private readonly renderable: EvaluateWboitRenderable

    private readonly framebuffer: Framebuffer
    private readonly textureA: Texture
    private readonly textureB: Texture

    private _supported = false;
    get supported() {
        return this._supported;
    }

    bind() {
        const { state, gl } = this.webgl;

        this.framebuffer.bind();

        state.clearColor(0, 0, 0, 1);
        gl.clear(gl.COLOR_BUFFER_BIT);

        state.disable(gl.DEPTH_TEST);

        state.blendFuncSeparate(gl.ONE, gl.ONE, gl.ZERO, gl.ONE_MINUS_SRC_ALPHA);
        state.enable(gl.BLEND);
    }

    render() {
        const { state, gl } = this.webgl;

        state.blendFuncSeparate(gl.SRC_ALPHA, gl.ONE_MINUS_SRC_ALPHA, gl.ONE, gl.ONE_MINUS_SRC_ALPHA);
        state.enable(gl.BLEND);

        this.renderable.update();
        this.renderable.render();
    }

    setSize(width: number, height: number) {
        const [w, h] = this.renderable.values.uTexSize.ref.value;
        if (width !== w || height !== h) {
            this.textureA.define(width, height);
            this.textureB.define(width, height);
            ValueCell.update(this.renderable.values.uTexSize, Vec2.set(this.renderable.values.uTexSize.ref.value, width, height));
        }
    }

    reset() {
        if (this._enabled) this._init();
    }

    private _init() {
        const { extensions: { drawBuffers } } = this.webgl;

        this.framebuffer.bind();
        drawBuffers!.drawBuffers([
            drawBuffers!.COLOR_ATTACHMENT0,
            drawBuffers!.COLOR_ATTACHMENT1,
        ]);

        this.textureA.attachFramebuffer(this.framebuffer, 'color0');
        this.textureB.attachFramebuffer(this.framebuffer, 'color1');
    }

    static isSupported(webgl: WebGLContext) {
        const { extensions: { drawBuffers, textureFloat, colorBufferFloat, depthTexture } } = webgl;
        if (!textureFloat || !colorBufferFloat || !depthTexture || !drawBuffers) {
<<<<<<< HEAD
            if (isDebugMode) {
                const missing: string[] = [];
                if (!textureFloat) missing.push('textureFloat');
                if (!colorBufferFloat) missing.push('colorBufferFloat');
                if (!depthTexture) missing.push('depthTexture');
                if (!drawBuffers) missing.push('drawBuffers');
                console.log(`Missing "${missing.join('", "')}" extensions required for "wboit"`);
            }
            return;
=======
            if (isDebugMode) console.log('Missing extensions required for "wboit"');
            return false;
        } else {
            return true;
>>>>>>> 8d6557e5
        }
    }

    constructor(private webgl: WebGLContext, width: number, height: number) {
        if (!WboitPass.isSupported(webgl)) return;

        const { resources } = webgl;

        this.textureA = resources.texture('image-float32', 'rgba', 'float', 'nearest');
        this.textureA.define(width, height);

        this.textureB = resources.texture('image-float32', 'rgba', 'float', 'nearest');
        this.textureB.define(width, height);

        this.renderable = getEvaluateWboitRenderable(webgl, this.textureA, this.textureB);
        this.framebuffer = resources.framebuffer();
<<<<<<< HEAD
        this.framebuffer.bind();
        drawBuffers.drawBuffers([
            drawBuffers.COLOR_ATTACHMENT0,
            drawBuffers.COLOR_ATTACHMENT1,
        ]);

        this.textureA.attachFramebuffer(this.framebuffer, 'color0');
        this.textureB.attachFramebuffer(this.framebuffer, 'color1');

        this._supported = true;
=======
        this._init();
        this._enabled = true;
>>>>>>> 8d6557e5
    }
}<|MERGE_RESOLUTION|>--- conflicted
+++ resolved
@@ -90,7 +90,7 @@
     }
 
     reset() {
-        if (this._enabled) this._init();
+        if (this._supported) this._init();
     }
 
     private _init() {
@@ -109,7 +109,6 @@
     static isSupported(webgl: WebGLContext) {
         const { extensions: { drawBuffers, textureFloat, colorBufferFloat, depthTexture } } = webgl;
         if (!textureFloat || !colorBufferFloat || !depthTexture || !drawBuffers) {
-<<<<<<< HEAD
             if (isDebugMode) {
                 const missing: string[] = [];
                 if (!textureFloat) missing.push('textureFloat');
@@ -118,13 +117,9 @@
                 if (!drawBuffers) missing.push('drawBuffers');
                 console.log(`Missing "${missing.join('", "')}" extensions required for "wboit"`);
             }
-            return;
-=======
-            if (isDebugMode) console.log('Missing extensions required for "wboit"');
             return false;
         } else {
             return true;
->>>>>>> 8d6557e5
         }
     }
 
@@ -141,20 +136,8 @@
 
         this.renderable = getEvaluateWboitRenderable(webgl, this.textureA, this.textureB);
         this.framebuffer = resources.framebuffer();
-<<<<<<< HEAD
-        this.framebuffer.bind();
-        drawBuffers.drawBuffers([
-            drawBuffers.COLOR_ATTACHMENT0,
-            drawBuffers.COLOR_ATTACHMENT1,
-        ]);
-
-        this.textureA.attachFramebuffer(this.framebuffer, 'color0');
-        this.textureB.attachFramebuffer(this.framebuffer, 'color1');
 
         this._supported = true;
-=======
         this._init();
-        this._enabled = true;
->>>>>>> 8d6557e5
     }
 }