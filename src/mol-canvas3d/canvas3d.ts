--- conflicted
+++ resolved
@@ -636,15 +636,11 @@
                 texture: `${(texture / 1024 / 1024).toFixed(3)} MiB`,
                 attribute: `${(attribute / 1024 / 1024).toFixed(3)} MiB`,
                 elements: `${(elements / 1024 / 1024).toFixed(3)} MiB`,
-<<<<<<< HEAD
             }, undefined, 4));
 
+            console.log(JSON.stringify(webgl.timer.formatedStats(), undefined, 4));
+
             console.groupEnd();
-=======
-            });
-
-            console.log(webgl.timer.formatedStats());
->>>>>>> b84bbdac
         }
 
         function add(repr: Representation.Any) {
