/**
 * Copyright (c) 2018-2023 mol* contributors, licensed under MIT, See LICENSE file for more info.
 *
 * @author Alexander Rose <alexander.rose@weirdbyte.de>
 * @author Zhenyu Zhang <jump2cn@gmail.com>
 * @author Gianluca Tomasello <giagitom@gmail.com>
 */

import { Vec3 } from '../../../../mol-math/linear-algebra';
import { ParamDefinition as PD } from '../../../../mol-util/param-definition';
import { Mesh } from '../../../../mol-geo/geometry/mesh/mesh';
import { MeshBuilder } from '../../../../mol-geo/geometry/mesh/mesh-builder';
import { CylinderProps } from '../../../../mol-geo/primitive/cylinder';
import { addFixedCountDashedCylinder, addCylinder, addDoubleCylinder } from '../../../../mol-geo/geometry/mesh/builder/cylinder';
import { VisualContext } from '../../../visual';
import { BaseGeometry } from '../../../../mol-geo/geometry/base';
import { Lines } from '../../../../mol-geo/geometry/lines/lines';
import { LinesBuilder } from '../../../../mol-geo/geometry/lines/lines-builder';
import { Cylinders } from '../../../../mol-geo/geometry/cylinders/cylinders';
import { CylindersBuilder } from '../../../../mol-geo/geometry/cylinders/cylinders-builder';
import { Sphere3D } from '../../../../mol-math/geometry/primitives/sphere3d';

export const LinkCylinderParams = {
    linkScale: PD.Numeric(0.45, { min: 0, max: 1, step: 0.01 }),
    linkSpacing: PD.Numeric(1, { min: 0, max: 2, step: 0.01 }),
    linkCap: PD.Boolean(false),
    aromaticScale: PD.Numeric(0.3, { min: 0, max: 1, step: 0.01 }),
    aromaticSpacing: PD.Numeric(1.5, { min: 0, max: 3, step: 0.01 }),
    aromaticDashCount: PD.Numeric(2, { min: 1, max: 6, step: 1 }),
    dashCount: PD.Numeric(4, { min: 0, max: 10, step: 1 }),
    dashScale: PD.Numeric(0.8, { min: 0, max: 2, step: 0.1 }),
    dashCap: PD.Boolean(true),
    stubCap: PD.Boolean(true),
    radialSegments: PD.Numeric(16, { min: 2, max: 56, step: 2 }, BaseGeometry.CustomQualityParamInfo),
    colorMode: PD.Select('default', PD.arrayToOptions(['default', 'interpolate']), BaseGeometry.ShadingCategory)
};
export const DefaultLinkCylinderProps = PD.getDefaultValues(LinkCylinderParams);
export type LinkCylinderProps = typeof DefaultLinkCylinderProps

export const LinkLineParams = {
    linkScale: PD.Numeric(0.5, { min: 0, max: 1, step: 0.1 }),
    linkSpacing: PD.Numeric(0.1, { min: 0, max: 2, step: 0.01 }),
    aromaticDashCount: PD.Numeric(2, { min: 1, max: 6, step: 1 }),
    dashCount: PD.Numeric(4, { min: 0, max: 10, step: 1 }),
};
export const DefaultLinkLineProps = PD.getDefaultValues(LinkLineParams);
export type LinkLineProps = typeof DefaultLinkLineProps

const tmpV12 = Vec3();
const tmpShiftV12 = Vec3();
const tmpShiftV13 = Vec3();
const up = Vec3.create(0, 1, 0);

/** Calculate 'shift' direction that is perpendiculat to v1 - v2 and goes through v3 */
export function calculateShiftDir(out: Vec3, v1: Vec3, v2: Vec3, v3: Vec3 | null) {
    Vec3.normalize(tmpShiftV12, Vec3.sub(tmpShiftV12, v1, v2));
    if (v3 !== null) {
        Vec3.sub(tmpShiftV13, v1, v3);
    } else {
        Vec3.copy(tmpShiftV13, v1); // no reference point, use v1
    }
    Vec3.normalize(tmpShiftV13, tmpShiftV13);

    // ensure v13 and v12 are not colinear
    let dp = Vec3.dot(tmpShiftV12, tmpShiftV13);
    if (1 - Math.abs(dp) < 1e-5) {
        Vec3.set(tmpShiftV13, 1, 0, 0);
        dp = Vec3.dot(tmpShiftV12, tmpShiftV13);
        if (1 - Math.abs(dp) < 1e-5) {
            Vec3.set(tmpShiftV13, 0, 1, 0);
            dp = Vec3.dot(tmpShiftV12, tmpShiftV13);
        }
    }

    Vec3.setMagnitude(tmpShiftV12, tmpShiftV12, dp);
    Vec3.sub(tmpShiftV13, tmpShiftV13, tmpShiftV12);
    return Vec3.normalize(out, tmpShiftV13);
}

export interface LinkBuilderProps {
    linkCount: number
    position: (posA: Vec3, posB: Vec3, edgeIndex: number) => void
    radius: (edgeIndex: number) => number,
    referencePosition?: (edgeIndex: number) => Vec3 | null
    style?: (edgeIndex: number) => LinkStyle
    ignore?: (edgeIndex: number) => boolean
    stub?: (edgeIndex: number) => boolean
}

export const enum LinkStyle {
    Solid = 0,
    Dashed = 1,
    Double = 2,
    OffsetDouble = 3,
    Triple = 4,
    OffsetTriple = 5,
    Disk = 6,
    Aromatic = 7,
    MirroredAromatic = 8,
}

// avoiding namespace lookup improved performance in Chrome (Aug 2020)
const v3scale = Vec3.scale;
const v3add = Vec3.add;
const v3sub = Vec3.sub;
const v3setMagnitude = Vec3.setMagnitude;
const v3dot = Vec3.dot;

/**
 * Each edge is included twice to allow for coloring/picking
 * the half closer to the first vertex, i.e. vertex a.
 */
export function createLinkCylinderMesh(ctx: VisualContext, linkBuilder: LinkBuilderProps, props: LinkCylinderProps, mesh?: Mesh): { mesh: Mesh, boundingSphere?: Sphere3D } {
    const { linkCount, referencePosition, position, style, radius, ignore, stub } = linkBuilder;

    if (!linkCount) return { mesh: Mesh.createEmpty(mesh) };

    const { linkScale, linkSpacing, radialSegments, linkCap, aromaticScale, aromaticSpacing, aromaticDashCount, dashCount, dashScale, dashCap, stubCap } = props;

    const vertexCountEstimate = radialSegments * 2 * linkCount * 2;
    const builderState = MeshBuilder.createState(vertexCountEstimate, vertexCountEstimate / 4, mesh);

    const va = Vec3();
    const vb = Vec3();
    const vShift = Vec3();

    const center = Vec3();
    let count = 0;

    const cylinderProps: CylinderProps = {
        radiusTop: 1,
        radiusBottom: 1,
        radialSegments,
        topCap: linkCap,
        bottomCap: linkCap
    };

    for (let edgeIndex = 0, _eI = linkCount; edgeIndex < _eI; ++edgeIndex) {
        if (ignore && ignore(edgeIndex)) continue;

        position(va, vb, edgeIndex);

        v3add(center, center, va);
        v3add(center, center, vb);
        count += 2;

        v3sub(tmpV12, vb, va);
        const dirFlag = v3dot(tmpV12, up) > 0;

        const linkRadius = radius(edgeIndex);
        const linkStyle = style ? style(edgeIndex) : LinkStyle.Solid;
        const linkStub = stubCap && (stub ? stub(edgeIndex) : false);
        const [topCap, bottomCap] = dirFlag ? [linkStub, linkCap] : [linkCap, linkStub];
        builderState.currentGroup = edgeIndex;

        if (linkStyle === LinkStyle.Solid) {
            cylinderProps.radiusTop = cylinderProps.radiusBottom = linkRadius;
            cylinderProps.topCap = topCap;
            cylinderProps.bottomCap = bottomCap;

            addCylinder(builderState, va, vb, 0.5, cylinderProps);
        } else if (linkStyle === LinkStyle.Dashed) {
            cylinderProps.radiusTop = cylinderProps.radiusBottom = linkRadius * dashScale;
            cylinderProps.topCap = cylinderProps.bottomCap = dashCap;
            addFixedCountDashedCylinder(builderState, va, vb, 0.5, dashCount, linkStub, cylinderProps);
        } else if (linkStyle === LinkStyle.Double || linkStyle === LinkStyle.OffsetDouble || linkStyle === LinkStyle.Triple || linkStyle === LinkStyle.OffsetTriple || linkStyle === LinkStyle.Aromatic || linkStyle === LinkStyle.MirroredAromatic) {
            const order = (linkStyle === LinkStyle.Double || linkStyle === LinkStyle.OffsetDouble) ? 2 :
                (linkStyle === LinkStyle.Triple || linkStyle === LinkStyle.OffsetTriple) ? 3 : 1.5;
            const multiRadius = linkRadius * (linkScale / (0.5 * order));
            const absOffset = (linkRadius - multiRadius) * linkSpacing;

            calculateShiftDir(vShift, va, vb, referencePosition ? referencePosition(edgeIndex) : null);

            cylinderProps.topCap = topCap;
            cylinderProps.bottomCap = bottomCap;

            if (linkStyle === LinkStyle.Aromatic || linkStyle === LinkStyle.MirroredAromatic) {
                cylinderProps.radiusTop = cylinderProps.radiusBottom = linkRadius;
                addCylinder(builderState, va, vb, 0.5, cylinderProps);

                const aromaticOffset = linkRadius + aromaticScale * linkRadius + aromaticScale * linkRadius * aromaticSpacing;

                v3setMagnitude(tmpV12, v3sub(tmpV12, vb, va), linkRadius * 0.5);
                v3add(va, va, tmpV12);
                v3sub(vb, vb, tmpV12);

                cylinderProps.radiusTop = cylinderProps.radiusBottom = linkRadius * aromaticScale;
                cylinderProps.topCap = cylinderProps.bottomCap = dashCap;
                v3setMagnitude(vShift, vShift, aromaticOffset);
                v3sub(va, va, vShift);
                v3sub(vb, vb, vShift);
                addFixedCountDashedCylinder(builderState, va, vb, 0.5, aromaticDashCount, linkStub, cylinderProps);

                if (linkStyle === LinkStyle.MirroredAromatic) {
                    v3setMagnitude(vShift, vShift, aromaticOffset * 2);
                    v3add(va, va, vShift);
                    v3add(vb, vb, vShift);
                    addFixedCountDashedCylinder(builderState, va, vb, 0.5, aromaticDashCount, linkStub, cylinderProps);
                }
            } else if (linkStyle === LinkStyle.OffsetDouble || linkStyle === LinkStyle.OffsetTriple) {
                const multipleOffset = linkRadius + multiRadius + linkScale * linkRadius * linkSpacing;
                v3setMagnitude(vShift, vShift, multipleOffset);

                cylinderProps.radiusTop = cylinderProps.radiusBottom = linkRadius;
                addCylinder(builderState, va, vb, 0.5, cylinderProps);

                v3scale(tmpV12, tmpV12, linkSpacing * linkScale * 0.2);
                v3add(va, va, tmpV12);
                v3sub(vb, vb, tmpV12);

                cylinderProps.radiusTop = cylinderProps.radiusBottom = multiRadius;
                cylinderProps.topCap = dirFlag ? linkStub : dashCap;
                cylinderProps.bottomCap = dirFlag ? dashCap : linkStub;
                v3setMagnitude(vShift, vShift, multipleOffset);
                v3sub(va, va, vShift);
                v3sub(vb, vb, vShift);
                addCylinder(builderState, va, vb, 0.5, cylinderProps);

                if (order === 3) {
                    v3setMagnitude(vShift, vShift, multipleOffset * 2);
                    v3add(va, va, vShift);
                    v3add(vb, vb, vShift);
                    addCylinder(builderState, va, vb, 0.5, cylinderProps);
                }
            } else {
                v3setMagnitude(vShift, vShift, absOffset);

                cylinderProps.radiusTop = cylinderProps.radiusBottom = multiRadius;
                if (order === 3) addCylinder(builderState, va, vb, 0.5, cylinderProps);
                addDoubleCylinder(builderState, va, vb, 0.5, vShift, cylinderProps);
            }
        } else if (linkStyle === LinkStyle.Disk) {
            v3scale(tmpV12, tmpV12, 0.475);
            v3add(va, va, tmpV12);
            v3sub(vb, vb, tmpV12);

            cylinderProps.radiusTop = cylinderProps.radiusBottom = linkRadius;
            cylinderProps.topCap = topCap;
            cylinderProps.bottomCap = bottomCap;

            addCylinder(builderState, va, vb, 0.5, cylinderProps);
        }
    }

    const oldBoundingSphere = mesh ? Sphere3D.clone(mesh.boundingSphere) : undefined;
    const m = MeshBuilder.getMesh(builderState);
    if (count === 0) return { mesh: m };

    // re-use boundingSphere if it has not changed much
    Vec3.scale(center, center, 1 / count);
    if (oldBoundingSphere && Vec3.distance(center, oldBoundingSphere.center) / oldBoundingSphere.radius < 1.0) {
        return { mesh: m, boundingSphere: oldBoundingSphere };
    } else {
        return { mesh: m };
    }
}

/**
 * Each edge is included twice to allow for coloring/picking
 * the half closer to the first vertex, i.e. vertex a.
 */
export function createLinkCylinderImpostors(ctx: VisualContext, linkBuilder: LinkBuilderProps, props: LinkCylinderProps, cylinders?: Cylinders): { cylinders: Cylinders, boundingSphere?: Sphere3D } {
    const { linkCount, referencePosition, position, style, radius, ignore, stub } = linkBuilder;

    if (!linkCount) return { cylinders: Cylinders.createEmpty(cylinders) };

    const { linkScale, linkSpacing, linkCap, aromaticScale, aromaticSpacing, aromaticDashCount, dashCount, dashScale, dashCap, stubCap, colorMode } = props;
    const interpolate = colorMode === 'interpolate';
    const colorModeFlag = interpolate === true ? 3 : 2;

    const cylindersCountEstimate = linkCount * 2;
    const builder = CylindersBuilder.create(cylindersCountEstimate, cylindersCountEstimate / 4, cylinders);

    const va = Vec3();
    const vb = Vec3();
    const vm = Vec3();
    const vShift = Vec3();

    const center = Vec3();
    let count = 0;

    for (let edgeIndex = 0, _eI = linkCount; edgeIndex < _eI; ++edgeIndex) {
        if (ignore && ignore(edgeIndex)) continue;

        position(va, vb, edgeIndex);

        v3add(center, center, va);
        v3add(center, center, vb);
        count += 2;

        const linkRadius = radius(edgeIndex);
        const linkStyle = style ? style(edgeIndex) : LinkStyle.Solid;
        const linkStub = stubCap && (stub ? stub(edgeIndex) : false);

        if (linkStyle === LinkStyle.Solid) {
            v3scale(vm, v3add(vm, va, vb), 0.5);
            builder.add(va[0], va[1], va[2], vm[0], vm[1], vm[2], 1, linkCap, linkStub, colorModeFlag, edgeIndex);
        } else if (linkStyle === LinkStyle.Dashed) {
<<<<<<< HEAD
            if (segmentCount > 1) {
                v3scale(tmpV12, v3sub(tmpV12, vb, va), lengthScale);
                v3sub(vb, vb, tmpV12);
                builder.addFixedCountDashes(va, vb, segmentCount, dashScale, dashCap, dashCap, interpolate, edgeIndex);
            } else {
                v3scale(vm, v3add(vm, va, vb), 0.5);
                builder.add(va[0], va[1], va[2], vm[0], vm[1], vm[2], dashScale, dashCap, dashCap, colorModeFlag, edgeIndex);
            }
=======
            v3scale(vm, v3add(vm, va, vb), 0.5);
            builder.addFixedCountDashes(va, vm, dashCount, dashScale, dashCap, dashCap, linkStub, edgeIndex);
>>>>>>> 71121e52
        } else if (linkStyle === LinkStyle.Double || linkStyle === LinkStyle.OffsetDouble || linkStyle === LinkStyle.Triple || linkStyle === LinkStyle.OffsetTriple || linkStyle === LinkStyle.Aromatic || linkStyle === LinkStyle.MirroredAromatic) {
            const order = (linkStyle === LinkStyle.Double || linkStyle === LinkStyle.OffsetDouble) ? 2 :
                (linkStyle === LinkStyle.Triple || linkStyle === LinkStyle.OffsetTriple) ? 3 : 1.5;
            const multiScale = linkScale / (0.5 * order);
            const absOffset = (linkRadius - multiScale * linkRadius) * linkSpacing;

            v3scale(vm, v3add(vm, va, vb), 0.5);
            calculateShiftDir(vShift, va, vb, referencePosition ? referencePosition(edgeIndex) : null);

            if (linkStyle === LinkStyle.Aromatic || linkStyle === LinkStyle.MirroredAromatic) {
                builder.add(va[0], va[1], va[2], vm[0], vm[1], vm[2], 1, linkCap, linkStub, colorModeFlag, edgeIndex);

                const aromaticOffset = linkRadius + aromaticScale * linkRadius + aromaticScale * linkRadius * aromaticSpacing;

                v3setMagnitude(tmpV12, v3sub(tmpV12, vb, va), linkRadius * 0.5);
                v3add(va, va, tmpV12);

                v3setMagnitude(vShift, vShift, aromaticOffset);
                v3sub(va, va, vShift);
<<<<<<< HEAD
                v3sub(vb, vb, vShift);
                builder.addFixedCountDashes(va, vb, aromaticSegmentCount, aromaticScale, dashCap, dashCap, interpolate, edgeIndex);
=======
                v3sub(vm, vm, vShift);
                builder.addFixedCountDashes(va, vm, aromaticDashCount, aromaticScale, dashCap, dashCap, linkStub, edgeIndex);
>>>>>>> 71121e52

                if (linkStyle === LinkStyle.MirroredAromatic) {
                    v3setMagnitude(vShift, vShift, aromaticOffset * 2);
                    v3add(va, va, vShift);
<<<<<<< HEAD
                    v3add(vb, vb, vShift);
                    builder.addFixedCountDashes(va, vb, aromaticSegmentCount, aromaticScale, dashCap, dashCap, interpolate, edgeIndex);
=======
                    v3add(vm, vm, vShift);
                    builder.addFixedCountDashes(va, vm, aromaticDashCount, aromaticScale, dashCap, dashCap, linkStub, edgeIndex);
>>>>>>> 71121e52
                }
            } else if (linkStyle === LinkStyle.OffsetDouble || linkStyle === LinkStyle.OffsetTriple) {
                const multipleOffset = linkRadius + multiScale * linkRadius + linkScale * linkRadius * linkSpacing;
                v3setMagnitude(vShift, vShift, multipleOffset);

                builder.add(va[0], va[1], va[2], vm[0], vm[1], vm[2], 1, linkCap, linkStub, colorModeFlag, edgeIndex);

                v3setMagnitude(tmpV12, v3sub(tmpV12, va, vm), linkRadius / 1.5);
                v3sub(va, va, tmpV12);

                if (order === 3) builder.add(va[0] + vShift[0], va[1] + vShift[1], va[2] + vShift[2], vm[0] + vShift[0], vm[1] + vShift[1], vm[2] + vShift[2], multiScale, linkCap, linkStub, colorModeFlag, edgeIndex);
                builder.add(va[0] - vShift[0], va[1] - vShift[1], va[2] - vShift[2], vm[0] - vShift[0], vm[1] - vShift[1], vm[2] - vShift[2], multiScale, dashCap, linkStub, colorModeFlag, edgeIndex);
            } else {
                v3setMagnitude(vShift, vShift, absOffset);

                if (order === 3) builder.add(va[0], va[1], va[2], vm[0], vm[1], vm[2], multiScale, linkCap, linkStub, colorModeFlag, edgeIndex);
                builder.add(va[0] + vShift[0], va[1] + vShift[1], va[2] + vShift[2], vm[0] + vShift[0], vm[1] + vShift[1], vm[2] + vShift[2], multiScale, linkCap, linkStub, colorModeFlag, edgeIndex);
                builder.add(va[0] - vShift[0], va[1] - vShift[1], va[2] - vShift[2], vm[0] - vShift[0], vm[1] - vShift[1], vm[2] - vShift[2], multiScale, linkCap, linkStub, colorModeFlag, edgeIndex);
            }
        } else if (linkStyle === LinkStyle.Disk) {
            v3scale(tmpV12, v3sub(tmpV12, vm, va), 0.475);
            v3add(va, va, tmpV12);
            v3sub(vm, vm, tmpV12);

<<<<<<< HEAD
            builder.add(va[0], va[1], va[2], vb[0], vb[1], vb[2], 1, linkCap, linkStub, colorModeFlag, edgeIndex);
=======
            builder.add(va[0], va[1], va[2], vm[0], vm[1], vm[2], 1, linkCap, linkStub, edgeIndex);
>>>>>>> 71121e52
        }
    }

    const oldBoundingSphere = cylinders ? Sphere3D.clone(cylinders.boundingSphere) : undefined;
    const c = builder.getCylinders();
    if (count === 0) return { cylinders: c };

    // re-use boundingSphere if it has not changed much
    Vec3.scale(center, center, 1 / count);
    if (oldBoundingSphere && Vec3.distance(center, oldBoundingSphere.center) / oldBoundingSphere.radius < 1.0) {
        return { cylinders: c, boundingSphere: oldBoundingSphere };
    } else {
        return { cylinders: c };
    }
}

/**
 * Each edge is included twice to allow for coloring/picking
 * the half closer to the first vertex, i.e. vertex a.
 */
export function createLinkLines(ctx: VisualContext, linkBuilder: LinkBuilderProps, props: LinkLineProps, lines?: Lines): { lines: Lines, boundingSphere?: Sphere3D } {
    const { linkCount, referencePosition, position, style, ignore } = linkBuilder;

    if (!linkCount) return { lines: Lines.createEmpty(lines) };

    const { linkScale, linkSpacing, aromaticDashCount, dashCount } = props;

    const linesCountEstimate = linkCount * 2;
    const builder = LinesBuilder.create(linesCountEstimate, linesCountEstimate / 4, lines);

    const va = Vec3();
    const vb = Vec3();
    const vm = Vec3();
    const vShift = Vec3();

    const center = Vec3();
    let count = 0;

    const aromaticOffsetFactor = 4.5;
    const multipleOffsetFactor = 3;

    for (let edgeIndex = 0, _eI = linkCount; edgeIndex < _eI; ++edgeIndex) {
        if (ignore && ignore(edgeIndex)) continue;

        position(va, vb, edgeIndex);

        v3add(center, center, va);
        v3add(center, center, vb);
        count += 2;

        const linkStyle = style ? style(edgeIndex) : LinkStyle.Solid;

        if (linkStyle === LinkStyle.Solid) {
            v3scale(vm, v3add(vm, va, vb), 0.5);
            builder.add(va[0], va[1], va[2], vm[0], vm[1], vm[2], edgeIndex);
        } else if (linkStyle === LinkStyle.Dashed) {
            v3scale(vm, v3add(vm, va, vb), 0.5);
            builder.addFixedCountDashes(va, vm, dashCount, edgeIndex);
        } else if (linkStyle === LinkStyle.Double || linkStyle === LinkStyle.OffsetDouble || linkStyle === LinkStyle.Triple || linkStyle === LinkStyle.OffsetTriple || linkStyle === LinkStyle.Aromatic || linkStyle === LinkStyle.MirroredAromatic) {
            const order = linkStyle === LinkStyle.Double || linkStyle === LinkStyle.OffsetDouble ? 2 :
                linkStyle === LinkStyle.Triple || linkStyle === LinkStyle.OffsetTriple ? 3 : 1.5;
            const multiRadius = 1 * (linkScale / (0.5 * order));
            const absOffset = (1 - multiRadius) * linkSpacing;

            v3scale(vm, v3add(vm, va, vb), 0.5);
            calculateShiftDir(vShift, va, vb, referencePosition ? referencePosition(edgeIndex) : null);

            if (linkStyle === LinkStyle.Aromatic || linkStyle === LinkStyle.MirroredAromatic) {
                builder.add(va[0], va[1], va[2], vm[0], vm[1], vm[2], edgeIndex);

                const aromaticOffset = absOffset * aromaticOffsetFactor;

                v3setMagnitude(tmpV12, v3sub(tmpV12, vb, va), aromaticOffset * 0.5);
                v3add(va, va, tmpV12);

                v3setMagnitude(vShift, vShift, aromaticOffset);
                v3sub(va, va, vShift);
                v3sub(vm, vm, vShift);
                builder.addFixedCountDashes(va, vm, aromaticDashCount, edgeIndex);

                if (linkStyle === LinkStyle.MirroredAromatic) {
                    v3setMagnitude(vShift, vShift, aromaticOffset * 2);
                    v3add(va, va, vShift);
                    v3add(vm, vm, vShift);
                    builder.addFixedCountDashes(va, vm, aromaticDashCount, edgeIndex);
                }
            } else if (linkStyle === LinkStyle.OffsetDouble || linkStyle === LinkStyle.OffsetTriple) {
                v3setMagnitude(vShift, vShift, absOffset * multipleOffsetFactor);

                builder.add(va[0], va[1], va[2], vm[0], vm[1], vm[2], edgeIndex);

                v3scale(tmpV12, v3sub(tmpV12, va, vm), linkSpacing * linkScale);
                v3sub(va, va, tmpV12);

                if (order === 3) builder.add(va[0] + vShift[0], va[1] + vShift[1], va[2] + vShift[2], vm[0] + vShift[0], vm[1] + vShift[1], vm[2] + vShift[2], edgeIndex);
                builder.add(va[0] - vShift[0], va[1] - vShift[1], va[2] - vShift[2], vm[0] - vShift[0], vm[1] - vShift[1], vm[2] - vShift[2], edgeIndex);
            } else {
                v3setMagnitude(vShift, vShift, absOffset * 1.5);

                if (order === 3) builder.add(va[0], va[1], va[2], vm[0], vm[1], vm[2], edgeIndex);
                builder.add(va[0] + vShift[0], va[1] + vShift[1], va[2] + vShift[2], vm[0] + vShift[0], vm[1] + vShift[1], vm[2] + vShift[2], edgeIndex);
                builder.add(va[0] - vShift[0], va[1] - vShift[1], va[2] - vShift[2], vm[0] - vShift[0], vm[1] - vShift[1], vm[2] - vShift[2], edgeIndex);
            }
        } else if (linkStyle === LinkStyle.Disk) {
            v3scale(tmpV12, v3sub(tmpV12, vm, va), 0.475);
            v3add(va, va, tmpV12);
            v3sub(vm, vm, tmpV12);

            // TODO what to do here? Line as disk doesn't work well.
            builder.add(va[0], va[1], va[2], vm[0], vm[1], vm[2], edgeIndex);
        }
    }

    const oldBoundingSphere = lines ? Sphere3D.clone(lines.boundingSphere) : undefined;
    const l = builder.getLines();
    if (count === 0) return { lines: l };

    // re-use boundingSphere if it has not changed much
    Vec3.scale(center, center, 1 / count);
    if (oldBoundingSphere && Vec3.distance(center, oldBoundingSphere.center) / oldBoundingSphere.radius < 1.0) {
        return { lines: l, boundingSphere: oldBoundingSphere };
    } else {
        return { lines: l };
    }
}<|MERGE_RESOLUTION|>--- conflicted
+++ resolved
@@ -296,19 +296,8 @@
             v3scale(vm, v3add(vm, va, vb), 0.5);
             builder.add(va[0], va[1], va[2], vm[0], vm[1], vm[2], 1, linkCap, linkStub, colorModeFlag, edgeIndex);
         } else if (linkStyle === LinkStyle.Dashed) {
-<<<<<<< HEAD
-            if (segmentCount > 1) {
-                v3scale(tmpV12, v3sub(tmpV12, vb, va), lengthScale);
-                v3sub(vb, vb, tmpV12);
-                builder.addFixedCountDashes(va, vb, segmentCount, dashScale, dashCap, dashCap, interpolate, edgeIndex);
-            } else {
-                v3scale(vm, v3add(vm, va, vb), 0.5);
-                builder.add(va[0], va[1], va[2], vm[0], vm[1], vm[2], dashScale, dashCap, dashCap, colorModeFlag, edgeIndex);
-            }
-=======
-            v3scale(vm, v3add(vm, va, vb), 0.5);
-            builder.addFixedCountDashes(va, vm, dashCount, dashScale, dashCap, dashCap, linkStub, edgeIndex);
->>>>>>> 71121e52
+            v3scale(vm, v3add(vm, va, vb), 0.5);
+            builder.addFixedCountDashes(va, vm, dashCount, dashScale, dashCap, dashCap, linkStub, colorModeFlag, edgeIndex);
         } else if (linkStyle === LinkStyle.Double || linkStyle === LinkStyle.OffsetDouble || linkStyle === LinkStyle.Triple || linkStyle === LinkStyle.OffsetTriple || linkStyle === LinkStyle.Aromatic || linkStyle === LinkStyle.MirroredAromatic) {
             const order = (linkStyle === LinkStyle.Double || linkStyle === LinkStyle.OffsetDouble) ? 2 :
                 (linkStyle === LinkStyle.Triple || linkStyle === LinkStyle.OffsetTriple) ? 3 : 1.5;
@@ -328,24 +317,14 @@
 
                 v3setMagnitude(vShift, vShift, aromaticOffset);
                 v3sub(va, va, vShift);
-<<<<<<< HEAD
-                v3sub(vb, vb, vShift);
-                builder.addFixedCountDashes(va, vb, aromaticSegmentCount, aromaticScale, dashCap, dashCap, interpolate, edgeIndex);
-=======
                 v3sub(vm, vm, vShift);
-                builder.addFixedCountDashes(va, vm, aromaticDashCount, aromaticScale, dashCap, dashCap, linkStub, edgeIndex);
->>>>>>> 71121e52
+                builder.addFixedCountDashes(va, vm, aromaticDashCount, aromaticScale, dashCap, dashCap, linkStub, interpolate, edgeIndex);
 
                 if (linkStyle === LinkStyle.MirroredAromatic) {
                     v3setMagnitude(vShift, vShift, aromaticOffset * 2);
                     v3add(va, va, vShift);
-<<<<<<< HEAD
-                    v3add(vb, vb, vShift);
-                    builder.addFixedCountDashes(va, vb, aromaticSegmentCount, aromaticScale, dashCap, dashCap, interpolate, edgeIndex);
-=======
                     v3add(vm, vm, vShift);
-                    builder.addFixedCountDashes(va, vm, aromaticDashCount, aromaticScale, dashCap, dashCap, linkStub, edgeIndex);
->>>>>>> 71121e52
+                    builder.addFixedCountDashes(va, vm, aromaticDashCount, aromaticScale, dashCap, dashCap, linkStub, interpolate, edgeIndex);
                 }
             } else if (linkStyle === LinkStyle.OffsetDouble || linkStyle === LinkStyle.OffsetTriple) {
                 const multipleOffset = linkRadius + multiScale * linkRadius + linkScale * linkRadius * linkSpacing;
@@ -370,11 +349,7 @@
             v3add(va, va, tmpV12);
             v3sub(vm, vm, tmpV12);
 
-<<<<<<< HEAD
-            builder.add(va[0], va[1], va[2], vb[0], vb[1], vb[2], 1, linkCap, linkStub, colorModeFlag, edgeIndex);
-=======
-            builder.add(va[0], va[1], va[2], vm[0], vm[1], vm[2], 1, linkCap, linkStub, edgeIndex);
->>>>>>> 71121e52
+            builder.add(va[0], va[1], va[2], vm[0], vm[1], vm[2], 1, linkCap, linkStub, colorModeFlag, edgeIndex);
         }
     }
 
