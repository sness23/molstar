--- conflicted
+++ resolved
@@ -97,13 +97,8 @@
                     c.invariantPosition(idx.C1_1, pC1_1); c.invariantPosition(idx.C2_1, pC2_1); c.invariantPosition(idx.C3_1, pC3_1); c.invariantPosition(idx.C4_1, pC4_1); c.invariantPosition(idx.O4_1, pO4_1);
 
                     // trace cylinder
-<<<<<<< HEAD
                     c.invariantPosition(idx.trace, pTrace);
-                    builder.add(pC3_1[0], pC3_1[1], pC3_1[2], pTrace[0], pTrace[1], pTrace[2], 1, true, true, i);
-=======
-                    pos(idx.trace, pTrace);
                     builder.add(pC3_1[0], pC3_1[1], pC3_1[2], pTrace[0], pTrace[1], pTrace[2], 1, true, true, colorModeFlag, i);
->>>>>>> 22e5c9d6
 
                     // sugar ring
                     builder.add(pC3_1[0], pC3_1[1], pC3_1[2], pC4_1[0], pC4_1[1], pC4_1[2], 1, true, true, colorModeFlag, i);
@@ -119,19 +114,11 @@
                     setPurinIndices(idx, unit, residueIndex);
 
                     if (idx.C1_1 !== -1 && idx.N9 !== -1) {
-<<<<<<< HEAD
                         c.invariantPosition(idx.C1_1, pC1_1); c.invariantPosition(idx.N9, pN9);
-                        builder.add(pN9[0], pN9[1], pN9[2], pC1_1[0], pC1_1[1], pC1_1[2], 1, true, true, i);
+                        builder.add(pN9[0], pN9[1], pN9[2], pC1_1[0], pC1_1[1], pC1_1[2], 1, true, true, colorModeFlag, i);
                     } else if (idx.N9 !== -1 && idx.trace !== -1) {
                         c.invariantPosition(idx.N9, pN9); c.invariantPosition(idx.trace, pTrace);
-                        builder.add(pN9[0], pN9[1], pN9[2], pTrace[0], pTrace[1], pTrace[2], 1, true, true, i);
-=======
-                        pos(idx.C1_1, pC1_1); pos(idx.N9, pN9);
-                        builder.add(pN9[0], pN9[1], pN9[2], pC1_1[0], pC1_1[1], pC1_1[2], 1, true, true, colorModeFlag, i);
-                    } else if (idx.N9 !== -1 && idx.trace !== -1) {
-                        pos(idx.N9, pN9); pos(idx.trace, pTrace);
                         builder.add(pN9[0], pN9[1], pN9[2], pTrace[0], pTrace[1], pTrace[2], 1, true, true, colorModeFlag, i);
->>>>>>> 22e5c9d6
                     }
 
                     if (hasPurinIndices(idx)) {
@@ -154,19 +141,11 @@
                     setPyrimidineIndices(idx, unit, residueIndex);
 
                     if (idx.C1_1 !== -1 && idx.N1 !== -1) {
-<<<<<<< HEAD
                         c.invariantPosition(idx.N1, pN1); c.invariantPosition(idx.C1_1, pC1_1);
-                        builder.add(pN1[0], pN1[1], pN1[2], pC1_1[0], pC1_1[1], pC1_1[2], 1, true, true, i);
+                        builder.add(pN1[0], pN1[1], pN1[2], pC1_1[0], pC1_1[1], pC1_1[2], 1, true, true, colorModeFlag, i);
                     } else if (idx.N1 !== -1 && idx.trace !== -1) {
                         c.invariantPosition(idx.N1, pN1); c.invariantPosition(idx.trace, pTrace);
-                        builder.add(pN1[0], pN1[1], pN1[2], pTrace[0], pTrace[1], pTrace[2], 1, true, true, i);
-=======
-                        pos(idx.N1, pN1); pos(idx.C1_1, pC1_1);
-                        builder.add(pN1[0], pN1[1], pN1[2], pC1_1[0], pC1_1[1], pC1_1[2], 1, true, true, colorModeFlag, i);
-                    } else if (idx.N1 !== -1 && idx.trace !== -1) {
-                        pos(idx.N1, pN1); pos(idx.trace, pTrace);
                         builder.add(pN1[0], pN1[1], pN1[2], pTrace[0], pTrace[1], pTrace[2], 1, true, true, colorModeFlag, i);
->>>>>>> 22e5c9d6
                     }
 
                     if (hasPyrimidineIndices(idx)) {
