--- conflicted
+++ resolved
@@ -27,12 +27,9 @@
 import { ScaleLegend } from 'mol-util/color/scale';
 import { TableLegend } from 'mol-util/color/tables';
 import { UncertaintyColorThemeProvider } from './color/uncertainty';
-<<<<<<< HEAD
 import { GeneColorThemeProvider } from './color/gene';
-=======
 import { IllustrativeColorThemeProvider } from './color/illustrative';
 import { HydrophobicityColorThemeProvider } from './color/hydrophobicity';
->>>>>>> 6c25dd29
 
 export type LocationColor = (location: Location, isSecondary: boolean) => Color
 
@@ -79,12 +76,9 @@
     'cross-link': CrossLinkColorThemeProvider,
     'element-index': ElementIndexColorThemeProvider,
     'element-symbol': ElementSymbolColorThemeProvider,
-<<<<<<< HEAD
     'gene': GeneColorThemeProvider,
-=======
     'hydrophobicity': HydrophobicityColorThemeProvider,
     'illustrative': IllustrativeColorThemeProvider,
->>>>>>> 6c25dd29
     'molecule-type': MoleculeTypeColorThemeProvider,
     'polymer-id': PolymerIdColorThemeProvider,
     'polymer-index': PolymerIndexColorThemeProvider,
