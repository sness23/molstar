--- conflicted
+++ resolved
@@ -20,11 +20,7 @@
 import { mmCIF_Schema } from '../../../mol-io/reader/cif/schema/mmcif';
 import { PrincipalAxes } from '../../../mol-math/linear-algebra/matrix/principal-axes';
 import { getPrincipalAxes } from './util/principal-axes';
-<<<<<<< HEAD
-import { Boundary, getBoundary, getBoundaryFast } from '../../../mol-math/geometry/boundary';
-=======
 import { Boundary, getBoundary, getFastBoundary } from '../../../mol-math/geometry/boundary';
->>>>>>> 85c5575b
 import { Mat4, Vec3 } from '../../../mol-math/linear-algebra';
 import { IndexPairBonds } from '../../../mol-model-formats/structure/property/bonds/index-pair';
 import { ElementSetIntraBondCache } from './unit/bonds/element-set-intra-bond-cache';
@@ -133,10 +129,6 @@
         None = 0x0,
         MultiChain = 0x1,
         Partitioned = 0x2,
-<<<<<<< HEAD
-        // TODO: is this the best place to store this?
-=======
->>>>>>> 85c5575b
         FastBoundary = 0x4,
     }
     export namespace Traits {
@@ -265,11 +257,7 @@
             if (this.props.boundary) return this.props.boundary;
             const { x, y, z } = this.model.atomicConformation;
             this.props.boundary = Traits.is(this.traits, Trait.FastBoundary)
-<<<<<<< HEAD
-                ? getBoundaryFast({ x, y, z, indices: this.elements })
-=======
                 ? getFastBoundary({ x, y, z, indices: this.elements })
->>>>>>> 85c5575b
                 : getBoundary({ x, y, z, indices: this.elements });
             return this.props.boundary;
         }
