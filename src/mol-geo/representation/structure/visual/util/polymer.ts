/**
 * Copyright (c) 2018 mol* contributors, licensed under MIT, See LICENSE file for more info.
 *
 * @author Alexander Rose <alexander.rose@weirdbyte.de>
 */

<<<<<<< HEAD
import { Unit, Element, StructureProperties, Model } from 'mol-model/structure';
import { Segmentation, OrderedSet, Interval } from 'mol-data/int';
import { MoleculeType, SecondaryStructureType } from 'mol-model/structure/model/types';
=======
import { Unit, StructureElement, StructureProperties } from 'mol-model/structure';
import { Segmentation } from 'mol-data/int';
import { MoleculeType } from 'mol-model/structure/model/types';
>>>>>>> 9de8f2a1
import Iterator from 'mol-data/iterator';
import { Vec3 } from 'mol-math/linear-algebra';
import { SymmetryOperator } from 'mol-math/geometry';
import SortedRanges from 'mol-data/int/sorted-ranges';

export function getPolymerRanges(unit: Unit) {
    switch (unit.kind) {
        case Unit.Kind.Atomic: return unit.model.atomicHierarchy.polymerRanges
        case Unit.Kind.Spheres: return unit.model.coarseHierarchy.spheres.polymerRanges
        case Unit.Kind.Gaussians: return unit.model.coarseHierarchy.gaussians.polymerRanges
    }
}

export function getPolymerElementCount(unit: Unit) {
    let count = 0
    const { elements } = unit
<<<<<<< HEAD
    const polymerIt = SortedRanges.transientSegments(getPolymerRanges(unit), elements)
    switch (unit.kind) {
        case Unit.Kind.Atomic:
            const residueIt = Segmentation.transientSegments(unit.model.atomicHierarchy.residueSegments, elements)
            while (polymerIt.hasNext) {
                const polymerSegment = polymerIt.move()
                residueIt.setSegment(polymerSegment)
                while (residueIt.hasNext) {
                    const residueSegment = residueIt.move()
                    const { start, end } = residueSegment
                    if (OrderedSet.areIntersecting(Interval.ofBounds(elements[start], elements[end - 1]), elements)) ++count
                }
=======
    const l = StructureElement.create(unit)
    if (Unit.isAtomic(unit)) {
        const { polymerAtomSegments, residueAtomSegments } = unit.model.atomicHierarchy
        const polymerIt = Segmentation.transientSegments(polymerAtomSegments, elements);
        const residuesIt = Segmentation.transientSegments(residueAtomSegments, elements);
        while (polymerIt.hasNext) {
            residuesIt.setSegment(polymerIt.move());
            while (residuesIt.hasNext) {
                residuesIt.move();
                count++
>>>>>>> 9de8f2a1
            }
            break
        case Unit.Kind.Spheres:
        case Unit.Kind.Gaussians:
            while (polymerIt.hasNext) {
                const { start, end } = polymerIt.move()
                // TODO add OrderedSet.intersectionSize
                count += OrderedSet.size(OrderedSet.intersect(Interval.ofBounds(elements[start], elements[end - 1]), elements))
            }
            break
    }
    return count
}

function getTraceName(l: StructureElement) {
    const compId = StructureProperties.residue.label_comp_id(l)
    const chemCompMap = l.unit.model.properties.chemicalComponentMap
    const cc = chemCompMap.get(compId)
    const moleculeType = cc ? cc.moleculeType : MoleculeType.unknown
    let traceName = ''
    if (moleculeType === MoleculeType.protein) {
        traceName = 'CA'
    } else if (moleculeType === MoleculeType.DNA || moleculeType === MoleculeType.RNA) {
        traceName = 'P'
    }
    return traceName
}

function setTraceElement(l: StructureElement, residueSegment: Segmentation.Segment) {
    const elements = l.unit.elements
    l.element = elements[residueSegment.start]
    const traceName = getTraceName(l)

    for (let j = residueSegment.start, _j = residueSegment.end; j < _j; j++) {
        l.element = elements[j];
        if (StructureProperties.atom.label_atom_id(l) === traceName) return j
    }
    return residueSegment.end - 1
}


function getTraceName2(model: Model, residueModelIndex: number) {
    const compId = model.atomicHierarchy.residues.label_comp_id.value(residueModelIndex)
    const chemCompMap = model.properties.chemicalComponentMap
    const cc = chemCompMap.get(compId)
    const moleculeType = cc ? cc.moleculeType : MoleculeType.unknown
    let traceName = ''
    if (moleculeType === MoleculeType.protein) {
        traceName = 'CA'
    } else if (moleculeType === MoleculeType.DNA) {
        // traceName = 'P'
        traceName = 'C3\''
    } else if (moleculeType === MoleculeType.RNA) {
        // traceName = 'P'
        traceName = 'C4\''
    }
    return traceName
}

function getTraceElement2(model: Model, residueModelSegment: Segmentation.Segment<Element>) {
    const traceName = getTraceName2(model, residueModelSegment.index)

    for (let j = residueModelSegment.start, _j = residueModelSegment.end; j < _j; j++) {
        if (model.atomicHierarchy.atoms.label_atom_id.value(j) === traceName) return j
    }
    console.log(`trace name element "${traceName}" not found`, { ...residueModelSegment })
    return residueModelSegment.start
}

function getDirectionName2(model: Model, residueModelIndex: number) {
    const compId = model.atomicHierarchy.residues.label_comp_id.value(residueModelIndex)
    const chemCompMap = model.properties.chemicalComponentMap
    const cc = chemCompMap.get(compId)
    const moleculeType = cc ? cc.moleculeType : MoleculeType.unknown
    let traceName = ''
    if (moleculeType === MoleculeType.protein) {
        traceName = 'O'
    } else if (moleculeType === MoleculeType.DNA) {
        traceName = 'O4\''
    } else if (moleculeType === MoleculeType.RNA) {
        traceName = 'C3\''
    } else {
        console.log('molecule type unknown', Number.isInteger(residueModelIndex) ? compId : residueModelIndex, chemCompMap)
    }
    return traceName
}

// function residueLabel(model: Model, rI: number) {
//     const { residues, chains, residueSegments, chainSegments } = model.atomicHierarchy
//     const { label_comp_id, label_seq_id } = residues
//     const { label_asym_id } = chains
//     const cI = chainSegments.segmentMap[residueSegments.segments[rI]]
//     return `${label_asym_id.value(cI)} ${label_comp_id.value(rI)} ${label_seq_id.value(rI)}`
// }

function getDirectionElement2(model: Model, residueModelSegment: Segmentation.Segment<Element>) {
    const traceName = getDirectionName2(model, residueModelSegment.index)

    for (let j = residueModelSegment.start, _j = residueModelSegment.end; j < _j; j++) {
        if (model.atomicHierarchy.atoms.label_atom_id.value(j) === traceName) return j
    }
    // console.log('direction name element not found', { ...residueModelSegment })
    return residueModelSegment.start
}


/** Iterates over consecutive pairs of residues/coarse elements in polymers */
export function PolymerBackboneIterator(unit: Unit): Iterator<PolymerBackbonePair> {
    switch (unit.kind) {
        case Unit.Kind.Atomic: return new AtomicPolymerBackboneIterator(unit)
        case Unit.Kind.Spheres:
        case Unit.Kind.Gaussians:
            return new CoarsePolymerBackboneIterator(unit)
    }
}

interface PolymerBackbonePair {
    centerA: StructureElement
    centerB: StructureElement
    indexA: number
    indexB: number
    posA: Vec3
    posB: Vec3
}

function createPolymerBackbonePair (unit: Unit) {
    return {
        centerA: StructureElement.create(unit),
        centerB: StructureElement.create(unit),
        indexA: 0,
        indexB: 0,
        posA: Vec3.zero(),
        posB: Vec3.zero()
    }
}

const enum AtomicPolymerBackboneIteratorState { nextPolymer, firstResidue, nextResidue }

export class AtomicPolymerBackboneIterator<T extends number = number> implements Iterator<PolymerBackbonePair> {
    private value: PolymerBackbonePair

<<<<<<< HEAD
    private polymerIt: SortedRanges.Iterator<Element>
    private residueIt: Segmentation.Iterator<Element>
    private polymerSegment: Segmentation.Segment<Element>
=======
    private polymerIt: SegmentIterator
    private residueIt: SegmentIterator
    private polymerSegment: Segmentation.Segment
>>>>>>> 9de8f2a1
    private state: AtomicPolymerBackboneIteratorState = AtomicPolymerBackboneIteratorState.nextPolymer
    private pos: SymmetryOperator.CoordinateMapper

    hasNext: boolean = false;

    move() {
        const { residueIt, polymerIt, value, pos } = this

        if (this.state === AtomicPolymerBackboneIteratorState.nextPolymer) {
            while (polymerIt.hasNext) {
                this.polymerSegment = polymerIt.move();
                // console.log('polymerSegment', this.polymerSegment)
                residueIt.setSegment(this.polymerSegment);

                const residueSegment = residueIt.move();
                // console.log('first residueSegment', residueSegment, residueIt.hasNext)
                if (residueIt.hasNext) {
                    value.indexB = setTraceElement(value.centerB, residueSegment)
                    pos(value.centerB.element, value.posB)
                    this.state = AtomicPolymerBackboneIteratorState.nextResidue
                    break
                }
            }
        }

        if (this.state === AtomicPolymerBackboneIteratorState.nextResidue) {
            const residueSegment = residueIt.move();
            // console.log('next residueSegment', residueSegment)
            value.centerA.element = value.centerB.element
            value.indexA = value.indexB
            Vec3.copy(value.posA, value.posB)
            value.indexB = setTraceElement(value.centerB, residueSegment)
            pos(value.centerB.element, value.posB)

            if (!residueIt.hasNext) {
                // TODO need to advance to a polymer that has two or more residues (can't assume it has)
                this.state = AtomicPolymerBackboneIteratorState.nextPolymer
            }
        }

        this.hasNext = residueIt.hasNext || polymerIt.hasNext
        
        // console.log('hasNext', this.hasNext)
        // console.log('value', this.value)

        return this.value;
    }

    constructor(unit: Unit.Atomic) {
<<<<<<< HEAD
        const { residueSegments } = unit.model.atomicHierarchy
        // console.log('unit.elements', OrderedSet.toArray(unit.elements))
        this.polymerIt = SortedRanges.transientSegments(getPolymerRanges(unit), unit.elements)
        this.residueIt = Segmentation.transientSegments(residueSegments, unit.elements)
=======
        const { polymerAtomSegments, residueAtomSegments } = unit.model.atomicHierarchy
        this.polymerIt = Segmentation.transientSegments(polymerAtomSegments, unit.elements);
        this.residueIt = Segmentation.transientSegments(residueAtomSegments, unit.elements);
>>>>>>> 9de8f2a1
        this.pos = unit.conformation.invariantPosition
        this.value = createPolymerBackbonePair(unit)

        this.hasNext = this.residueIt.hasNext && this.polymerIt.hasNext
    }
}

const enum CoarsePolymerBackboneIteratorState { nextPolymer, nextElement }

export class CoarsePolymerBackboneIterator<T extends number = number> implements Iterator<PolymerBackbonePair> {
    private value: PolymerBackbonePair

<<<<<<< HEAD
    private polymerIt: SortedRanges.Iterator<Element>
    private polymerSegment: Segmentation.Segment<Element>
=======
    private polymerIt: SegmentIterator
    private polymerSegment: Segmentation.Segment
>>>>>>> 9de8f2a1
    private state: CoarsePolymerBackboneIteratorState = CoarsePolymerBackboneIteratorState.nextPolymer
    private pos: SymmetryOperator.CoordinateMapper
    private elementIndex: number

    hasNext: boolean = false;

    move() {
        const { polymerIt, value, pos } = this

        if (this.state === CoarsePolymerBackboneIteratorState.nextPolymer) {
            if (polymerIt.hasNext) {
                this.polymerSegment = polymerIt.move();
                console.log('polymer', this.polymerSegment)
                this.elementIndex = this.polymerSegment.start
                this.elementIndex += 1
                if (this.elementIndex + 1 < this.polymerSegment.end) {
                    value.centerB.element = value.centerB.unit.elements[this.elementIndex]
                    value.indexB = this.elementIndex
                    pos(value.centerB.element, value.posB)

                    this.state = CoarsePolymerBackboneIteratorState.nextElement
                } else {
                    this.state = CoarsePolymerBackboneIteratorState.nextPolymer
                }
            }
        }

        if (this.state === CoarsePolymerBackboneIteratorState.nextElement) {
            this.elementIndex += 1
            value.centerA.element = value.centerB.element
            value.indexA = value.indexB
            Vec3.copy(value.posA, value.posB)

            value.centerB.element = value.centerB.unit.elements[this.elementIndex]
            value.indexB = this.elementIndex
            pos(value.centerB.element, value.posB)

            if (this.elementIndex + 1 >= this.polymerSegment.end) {
                this.state = CoarsePolymerBackboneIteratorState.nextPolymer
            }
        }

        this.hasNext = this.elementIndex + 1 < this.polymerSegment.end || polymerIt.hasNext
        return this.value;
    }

    constructor(unit: Unit.Spheres | Unit.Gaussians) {
<<<<<<< HEAD
        this.polymerIt = SortedRanges.transientSegments(getPolymerRanges(unit), unit.elements);
=======
        const { polymerElementSegments } = Unit.isSpheres(unit)
            ? unit.model.coarseHierarchy.spheres
            : unit.model.coarseHierarchy.gaussians
        this.polymerIt = Segmentation.transientSegments(polymerElementSegments, unit.elements);
>>>>>>> 9de8f2a1

        this.pos = unit.conformation.invariantPosition
        this.value = createPolymerBackbonePair(unit)

        console.log('CoarsePolymerBackboneIterator', this.polymerIt.hasNext)

        this.hasNext = this.polymerIt.hasNext
    }
}




/**
 * Iterates over individual residues/coarse elements in polymers of a unit while
 * providing information about the neighbourhood in the underlying model for drawing splines
 */
export function PolymerTraceIterator(unit: Unit): Iterator<PolymerTraceElement> {
    switch (unit.kind) {
        case Unit.Kind.Atomic: return new AtomicPolymerTraceIterator(unit)
        case Unit.Kind.Spheres:
        case Unit.Kind.Gaussians:
            return new CoarsePolymerTraceIterator(unit)
    }
}

interface PolymerTraceElement {
    center: StructureElement
    index: number
    first: boolean
    last: boolean
    secStrucType: SecondaryStructureType

    t0: Vec3
    t1: Vec3
    t2: Vec3
    t3: Vec3
    t4: Vec3

    d12: Vec3
    d23: Vec3
}

function createPolymerTraceElement (unit: Unit): PolymerTraceElement {
    return {
        center: StructureElement.create(unit),
        index: 0,
        first: false,
        last: false,
        secStrucType: SecondaryStructureType.create(SecondaryStructureType.Flag.NA),

        t0: Vec3.zero(),
        t1: Vec3.zero(),
        t2: Vec3.zero(),
        t3: Vec3.zero(),
        t4: Vec3.zero(),

        d12: Vec3.zero(),
        d23: Vec3.zero(),
    }
}

const enum AtomicPolymerTraceIteratorState { nextPolymer, nextResidue }

function setSegment (outSegment: Segmentation.Segment<Element>, index: number, segments: Segmentation<Element>, min: number, max: number): Segmentation.Segment<Element> {
    // index = Math.min(Math.max(0, index), segments.segments.length - 2)
    const _index = Math.min(Math.max(min, index), max)
    if (isNaN(_index)) console.log(_index, index, min, max)
    outSegment.index = _index
    outSegment.start = segments.segments[_index]
    outSegment.end = segments.segments[_index + 1]
    // console.log(index, {...outSegment}, {...boundingSegment}, segments.segments[boundingSegment.index])
    return outSegment
}

export class AtomicPolymerTraceIterator<T extends number = number> implements Iterator<PolymerTraceElement> {
    private value: PolymerTraceElement

<<<<<<< HEAD
    private polymerIt: SortedRanges.Iterator<Element>
    private residueIt: Segmentation.Iterator<Element>
    private residueSegmentMin: number
    private residueSegmentMax: number
    private state: AtomicPolymerTraceIteratorState = AtomicPolymerTraceIteratorState.nextPolymer
    private residueSegments: Segmentation<Element>

    private tmpSegment: Segmentation.Segment<Element>

    private unit: Unit.Atomic
=======
    private polymerIt: SegmentIterator
    private residueIt: SegmentIterator
    // private polymerSegment: Segmentation.Segment<Element>
    // private state: AtomicPolymerTraceIteratorState = AtomicPolymerTraceIteratorState.nextPolymer
    // private pos: SymmetryOperator.CoordinateMapper
>>>>>>> 9de8f2a1

    hasNext: boolean = false;

    private pos(target: Vec3, index: number) {
        target[0] = this.unit.model.atomicConformation.x[index]
        target[1] = this.unit.model.atomicConformation.y[index]
        target[2] = this.unit.model.atomicConformation.z[index]
    }

    updateResidueSegmentRange(polymerSegment: Segmentation.Segment<Element>) {
        const { polymerRanges, residueSegments } = this.unit.model.atomicHierarchy
        const sMin = polymerRanges[polymerSegment.index * 2]
        const sMax = polymerRanges[polymerSegment.index * 2 + 1]
        this.residueSegmentMin = residueSegments.segmentMap[sMin]
        this.residueSegmentMax = residueSegments.segmentMap[sMax]
    }

    move() {
        const { residueIt, polymerIt, value } = this

        if (this.state === AtomicPolymerTraceIteratorState.nextPolymer) {
            while (polymerIt.hasNext) {
                const polymerSegment = polymerIt.move();
                // console.log('polymerSegment', {...polymerSegment})
                residueIt.setSegment(polymerSegment);
                this.updateResidueSegmentRange(polymerSegment)
                if (residueIt.hasNext) {
                    this.state = AtomicPolymerTraceIteratorState.nextResidue
                    break
                }
            }
        }

        if (this.state === AtomicPolymerTraceIteratorState.nextResidue) {
            const { tmpSegment, residueSegments, residueSegmentMin, residueSegmentMax } = this
            const residueSegment = residueIt.move();
            const resSegIdx = residueSegment.index
            // console.log(residueLabel(this.unit.model, resSegIdx), resSegIdx, this.unit.model.properties.secondaryStructure.type[resSegIdx])
            value.index = setTraceElement(value.center, residueSegment)

            setSegment(tmpSegment, resSegIdx - 2, residueSegments, residueSegmentMin, residueSegmentMax)
            this.pos(value.t0, getTraceElement2(this.unit.model, tmpSegment))

            setSegment(tmpSegment, resSegIdx - 1, residueSegments, residueSegmentMin, residueSegmentMax)
            this.pos(value.t1, getTraceElement2(this.unit.model, tmpSegment))
            this.pos(value.d12, getDirectionElement2(this.unit.model, tmpSegment))

            setSegment(tmpSegment, resSegIdx, residueSegments, residueSegmentMin, residueSegmentMax)
            value.secStrucType = this.unit.model.properties.secondaryStructure.type[resSegIdx]
            this.pos(value.t2, getTraceElement2(this.unit.model, tmpSegment))
            this.pos(value.d23, getDirectionElement2(this.unit.model, tmpSegment))

            setSegment(tmpSegment, resSegIdx + 1, residueSegments, residueSegmentMin, residueSegmentMax)
            this.pos(value.t3, getTraceElement2(this.unit.model, tmpSegment))

            setSegment(tmpSegment, resSegIdx + 2, residueSegments, residueSegmentMin, residueSegmentMax)
            this.pos(value.t4, getTraceElement2(this.unit.model, tmpSegment))

            value.first = resSegIdx === residueSegmentMin
            value.last = resSegIdx === residueSegmentMax

            if (!residueIt.hasNext) {
                this.state = AtomicPolymerTraceIteratorState.nextPolymer
            }
        }

        this.hasNext = residueIt.hasNext || polymerIt.hasNext

        return this.value;
    }

    constructor(unit: Unit.Atomic) {
<<<<<<< HEAD
        const { residueSegments } = unit.model.atomicHierarchy
        this.polymerIt = SortedRanges.transientSegments(getPolymerRanges(unit), unit.elements)
        this.residueIt = Segmentation.transientSegments(residueSegments, unit.elements);
        this.residueSegments = residueSegments
=======
        const { polymerAtomSegments, residueAtomSegments } = unit.model.atomicHierarchy
        this.polymerIt = Segmentation.transientSegments(polymerAtomSegments, unit.elements);
        this.residueIt = Segmentation.transientSegments(residueAtomSegments, unit.elements);
        // this.pos = unit.conformation.invariantPosition
>>>>>>> 9de8f2a1
        this.value = createPolymerTraceElement(unit)
        this.hasNext = this.residueIt.hasNext && this.polymerIt.hasNext

        this.tmpSegment = { index: 0, start: 0 as Element, end: 0 as Element }

        this.unit = unit
    }
}

export class CoarsePolymerTraceIterator<T extends number = number> implements Iterator<PolymerTraceElement> {
    private value: PolymerTraceElement

    hasNext: boolean = false;

    move() {
        return this.value;
    }

    constructor(unit: Unit.Spheres | Unit.Gaussians) {
        this.value = createPolymerTraceElement(unit)
        this.hasNext = false
    }
}<|MERGE_RESOLUTION|>--- conflicted
+++ resolved
@@ -4,15 +4,9 @@
  * @author Alexander Rose <alexander.rose@weirdbyte.de>
  */
 
-<<<<<<< HEAD
-import { Unit, Element, StructureProperties, Model } from 'mol-model/structure';
+import { Unit, StructureElement, StructureProperties, Model, ElementIndex } from 'mol-model/structure';
 import { Segmentation, OrderedSet, Interval } from 'mol-data/int';
 import { MoleculeType, SecondaryStructureType } from 'mol-model/structure/model/types';
-=======
-import { Unit, StructureElement, StructureProperties } from 'mol-model/structure';
-import { Segmentation } from 'mol-data/int';
-import { MoleculeType } from 'mol-model/structure/model/types';
->>>>>>> 9de8f2a1
 import Iterator from 'mol-data/iterator';
 import { Vec3 } from 'mol-math/linear-algebra';
 import { SymmetryOperator } from 'mol-math/geometry';
@@ -29,11 +23,10 @@
 export function getPolymerElementCount(unit: Unit) {
     let count = 0
     const { elements } = unit
-<<<<<<< HEAD
     const polymerIt = SortedRanges.transientSegments(getPolymerRanges(unit), elements)
     switch (unit.kind) {
         case Unit.Kind.Atomic:
-            const residueIt = Segmentation.transientSegments(unit.model.atomicHierarchy.residueSegments, elements)
+            const residueIt = Segmentation.transientSegments(unit.model.atomicHierarchy.residueAtomSegments, elements)
             while (polymerIt.hasNext) {
                 const polymerSegment = polymerIt.move()
                 residueIt.setSegment(polymerSegment)
@@ -42,18 +35,6 @@
                     const { start, end } = residueSegment
                     if (OrderedSet.areIntersecting(Interval.ofBounds(elements[start], elements[end - 1]), elements)) ++count
                 }
-=======
-    const l = StructureElement.create(unit)
-    if (Unit.isAtomic(unit)) {
-        const { polymerAtomSegments, residueAtomSegments } = unit.model.atomicHierarchy
-        const polymerIt = Segmentation.transientSegments(polymerAtomSegments, elements);
-        const residuesIt = Segmentation.transientSegments(residueAtomSegments, elements);
-        while (polymerIt.hasNext) {
-            residuesIt.setSegment(polymerIt.move());
-            while (residuesIt.hasNext) {
-                residuesIt.move();
-                count++
->>>>>>> 9de8f2a1
             }
             break
         case Unit.Kind.Spheres:
@@ -113,7 +94,8 @@
     return traceName
 }
 
-function getTraceElement2(model: Model, residueModelSegment: Segmentation.Segment<Element>) {
+// TODO fix type
+function getTraceElement2(model: Model, residueModelSegment: Segmentation.Segment<number>) {
     const traceName = getTraceName2(model, residueModelSegment.index)
 
     for (let j = residueModelSegment.start, _j = residueModelSegment.end; j < _j; j++) {
@@ -149,7 +131,8 @@
 //     return `${label_asym_id.value(cI)} ${label_comp_id.value(rI)} ${label_seq_id.value(rI)}`
 // }
 
-function getDirectionElement2(model: Model, residueModelSegment: Segmentation.Segment<Element>) {
+// TODO fix type
+function getDirectionElement2(model: Model, residueModelSegment: Segmentation.Segment<number>) {
     const traceName = getDirectionName2(model, residueModelSegment.index)
 
     for (let j = residueModelSegment.start, _j = residueModelSegment.end; j < _j; j++) {
@@ -195,15 +178,9 @@
 export class AtomicPolymerBackboneIterator<T extends number = number> implements Iterator<PolymerBackbonePair> {
     private value: PolymerBackbonePair
 
-<<<<<<< HEAD
-    private polymerIt: SortedRanges.Iterator<Element>
-    private residueIt: Segmentation.Iterator<Element>
-    private polymerSegment: Segmentation.Segment<Element>
-=======
-    private polymerIt: SegmentIterator
-    private residueIt: SegmentIterator
-    private polymerSegment: Segmentation.Segment
->>>>>>> 9de8f2a1
+    private polymerIt: SortedRanges.Iterator<ElementIndex>
+    private residueIt: Segmentation.SegmentIterator<number> // TODO specific type
+    private polymerSegment: Segmentation.Segment<ElementIndex>
     private state: AtomicPolymerBackboneIteratorState = AtomicPolymerBackboneIteratorState.nextPolymer
     private pos: SymmetryOperator.CoordinateMapper
 
@@ -253,16 +230,10 @@
     }
 
     constructor(unit: Unit.Atomic) {
-<<<<<<< HEAD
-        const { residueSegments } = unit.model.atomicHierarchy
+        const { residueAtomSegments } = unit.model.atomicHierarchy
         // console.log('unit.elements', OrderedSet.toArray(unit.elements))
         this.polymerIt = SortedRanges.transientSegments(getPolymerRanges(unit), unit.elements)
-        this.residueIt = Segmentation.transientSegments(residueSegments, unit.elements)
-=======
-        const { polymerAtomSegments, residueAtomSegments } = unit.model.atomicHierarchy
-        this.polymerIt = Segmentation.transientSegments(polymerAtomSegments, unit.elements);
-        this.residueIt = Segmentation.transientSegments(residueAtomSegments, unit.elements);
->>>>>>> 9de8f2a1
+        this.residueIt = Segmentation.transientSegments(residueAtomSegments, unit.elements)
         this.pos = unit.conformation.invariantPosition
         this.value = createPolymerBackbonePair(unit)
 
@@ -275,13 +246,8 @@
 export class CoarsePolymerBackboneIterator<T extends number = number> implements Iterator<PolymerBackbonePair> {
     private value: PolymerBackbonePair
 
-<<<<<<< HEAD
-    private polymerIt: SortedRanges.Iterator<Element>
-    private polymerSegment: Segmentation.Segment<Element>
-=======
-    private polymerIt: SegmentIterator
-    private polymerSegment: Segmentation.Segment
->>>>>>> 9de8f2a1
+    private polymerIt: SortedRanges.Iterator<ElementIndex>
+    private polymerSegment: Segmentation.Segment<ElementIndex>
     private state: CoarsePolymerBackboneIteratorState = CoarsePolymerBackboneIteratorState.nextPolymer
     private pos: SymmetryOperator.CoordinateMapper
     private elementIndex: number
@@ -329,14 +295,7 @@
     }
 
     constructor(unit: Unit.Spheres | Unit.Gaussians) {
-<<<<<<< HEAD
         this.polymerIt = SortedRanges.transientSegments(getPolymerRanges(unit), unit.elements);
-=======
-        const { polymerElementSegments } = Unit.isSpheres(unit)
-            ? unit.model.coarseHierarchy.spheres
-            : unit.model.coarseHierarchy.gaussians
-        this.polymerIt = Segmentation.transientSegments(polymerElementSegments, unit.elements);
->>>>>>> 9de8f2a1
 
         this.pos = unit.conformation.invariantPosition
         this.value = createPolymerBackbonePair(unit)
@@ -401,13 +360,13 @@
 
 const enum AtomicPolymerTraceIteratorState { nextPolymer, nextResidue }
 
-function setSegment (outSegment: Segmentation.Segment<Element>, index: number, segments: Segmentation<Element>, min: number, max: number): Segmentation.Segment<Element> {
+function setSegment (outSegment: Segmentation.Segment<number>, index: number, segments: Segmentation<number>, min: number, max: number): Segmentation.Segment<number> {
     // index = Math.min(Math.max(0, index), segments.segments.length - 2)
     const _index = Math.min(Math.max(min, index), max)
     if (isNaN(_index)) console.log(_index, index, min, max)
     outSegment.index = _index
-    outSegment.start = segments.segments[_index]
-    outSegment.end = segments.segments[_index + 1]
+    outSegment.start = segments.offsets[_index]
+    outSegment.end = segments.offsets[_index + 1]
     // console.log(index, {...outSegment}, {...boundingSegment}, segments.segments[boundingSegment.index])
     return outSegment
 }
@@ -415,24 +374,16 @@
 export class AtomicPolymerTraceIterator<T extends number = number> implements Iterator<PolymerTraceElement> {
     private value: PolymerTraceElement
 
-<<<<<<< HEAD
-    private polymerIt: SortedRanges.Iterator<Element>
-    private residueIt: Segmentation.Iterator<Element>
+    private polymerIt: SortedRanges.Iterator<ElementIndex>
+    private residueIt: Segmentation.SegmentIterator<number> // TODO specialize type
     private residueSegmentMin: number
     private residueSegmentMax: number
     private state: AtomicPolymerTraceIteratorState = AtomicPolymerTraceIteratorState.nextPolymer
-    private residueSegments: Segmentation<Element>
-
-    private tmpSegment: Segmentation.Segment<Element>
+    private residueSegments: Segmentation<ElementIndex>
+
+    private tmpSegment: Segmentation.Segment<number>
 
     private unit: Unit.Atomic
-=======
-    private polymerIt: SegmentIterator
-    private residueIt: SegmentIterator
-    // private polymerSegment: Segmentation.Segment<Element>
-    // private state: AtomicPolymerTraceIteratorState = AtomicPolymerTraceIteratorState.nextPolymer
-    // private pos: SymmetryOperator.CoordinateMapper
->>>>>>> 9de8f2a1
 
     hasNext: boolean = false;
 
@@ -442,12 +393,12 @@
         target[2] = this.unit.model.atomicConformation.z[index]
     }
 
-    updateResidueSegmentRange(polymerSegment: Segmentation.Segment<Element>) {
-        const { polymerRanges, residueSegments } = this.unit.model.atomicHierarchy
+    updateResidueSegmentRange(polymerSegment: Segmentation.Segment<ElementIndex>) {
+        const { polymerRanges, residueAtomSegments } = this.unit.model.atomicHierarchy
         const sMin = polymerRanges[polymerSegment.index * 2]
         const sMax = polymerRanges[polymerSegment.index * 2 + 1]
-        this.residueSegmentMin = residueSegments.segmentMap[sMin]
-        this.residueSegmentMax = residueSegments.segmentMap[sMax]
+        this.residueSegmentMin = residueAtomSegments.index[sMin]
+        this.residueSegmentMax = residueAtomSegments.index[sMax]
     }
 
     move() {
@@ -505,21 +456,14 @@
     }
 
     constructor(unit: Unit.Atomic) {
-<<<<<<< HEAD
-        const { residueSegments } = unit.model.atomicHierarchy
+        const { residueAtomSegments } = unit.model.atomicHierarchy
         this.polymerIt = SortedRanges.transientSegments(getPolymerRanges(unit), unit.elements)
-        this.residueIt = Segmentation.transientSegments(residueSegments, unit.elements);
-        this.residueSegments = residueSegments
-=======
-        const { polymerAtomSegments, residueAtomSegments } = unit.model.atomicHierarchy
-        this.polymerIt = Segmentation.transientSegments(polymerAtomSegments, unit.elements);
         this.residueIt = Segmentation.transientSegments(residueAtomSegments, unit.elements);
-        // this.pos = unit.conformation.invariantPosition
->>>>>>> 9de8f2a1
+        this.residueSegments = residueAtomSegments
         this.value = createPolymerTraceElement(unit)
         this.hasNext = this.residueIt.hasNext && this.polymerIt.hasNext
 
-        this.tmpSegment = { index: 0, start: 0 as Element, end: 0 as Element }
+        this.tmpSegment = { index: 0, start: 0 as ElementIndex, end: 0 as ElementIndex }
 
         this.unit = unit
     }
